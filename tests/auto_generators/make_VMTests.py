"""
This script generates VMTests that are used to check EVM's Frontier fork correctness.

### TO GENERATE ALL:

## Initialize env:
cd manticore/tests/ && mkdir -p  ethereum_vm/VMTests_concrete && mkdir ethereum_vm/VMTests_symbolic
git clone https://github.com/ethereum/tests --depth=1

## Generate concrete tests:
for i in ./tests/VMTests/*; do python ./auto_generators/make_VMTests.py $i; done

## Generate symbolic tests:
$ for i in ./tests/VMTests/*; do python ./auto_generators/make_VMTests.py $i --symbolic; done

## Remove the eth tests repo
$ rm -rf ./tests  # cleanup/remove the ethereum/tests repo


### To test just one:
python ../auto_generators/make_VMTests.py ./tests/VMTests/VMTests
"""
import json
import os
import sys
from binascii import unhexlify

import hashlib
import pyevmasm as EVMAsm


<<<<<<< HEAD
def gen_test(testcase, filename, skip):
    output = ""
    if skip:
        output += """    @unittest.skip('Gas or performance related')\n"""

=======
def gen_test(testcase, filename, symbolic, skip):
    output = """    @unittest.skip('Gas or performance related')\n""" if skip else ""

    # Sanity checks

    # We don't use those!
    testcase.pop("_info")
    assert len(testcase.pop("callcreates", [])) == 0

    output += generate_pre_output(testcase, filename, symbolic)

    if "post" not in testcase:
        output += """
        # If test end in exception check it here
        self.assertTrue(result == 'THROW')"""
    else:
        output += generate_post_output(testcase)

    return output


def generate_pre_output(testcase, filename, symbolic):
>>>>>>> ddb833df
    testname = (os.path.split(filename)[1].replace("-", "_")).split(".")[0]
    bytecode = unhexlify(testcase["exec"]["code"][2:])
    disassemble = ""
    try:
        # add silent=True when evmasm supports it
        disassemble = "\n                  ".join(EVMAsm.disassemble(bytecode).split("\n"))
    except Exception as e:
        pass

    with open(filename, "rb") as f:
        sha256sum = hashlib.sha256(f.read()).hexdigest()

    output = f'''
    def test_{testname}(self):
        """
        Testcase taken from https://github.com/ethereum/tests
        File: {os.path.split(filename)[1]}
        sha256sum: {sha256sum}
        Code:     {disassemble}
        """    
    '''
<<<<<<< HEAD
=======

    if symbolic:
        output += """
        def solve(val):
            return self._solve(constraints, val)
"""
    else:
        output += '''
        def solve(val):
            """
            Those tests are **auto-generated** and `solve` is used in symbolic tests.
            So yes, this returns just val; it makes it easier to generate tests like this.
            """
            return to_constant(val)
'''

>>>>>>> ddb833df
    env = testcase["env"]

    gaslimit = int(env["currentGasLimit"], 0)
    blocknumber = int(env["currentNumber"], 0)
    timestamp = int(env["currentTimestamp"], 0)
    difficulty = int(env["currentDifficulty"], 0)
    coinbase = int(env["currentCoinbase"], 0)
    output += f"""
        constraints = ConstraintSet()
<<<<<<< HEAD
        world = evm.EVMWorld(constraints, blocknumber={blocknumber}, timestamp={timestamp}, difficulty={difficulty},
                             coinbase={coinbase}, gaslimit={gaslimit})
    """

    for address, account in testcase["pre"].items():
=======
"""

    def format_bitvec(name, val, bits=256, symbolic_name=None):
        if symbolic_name is None:
            symbolic_name = name

        return f"""
        {name} = constraints.new_bitvec({bits}, name='{symbolic_name}')
        constraints.add({name} == {val})
"""

    def format_var(name, val):
        return f"""
        {name} = {val}"""

    # Spawns/creates bitvectors in symbolic or pure variables in concrete
    formatter = format_bitvec if symbolic else format_var
    for var in ("blocknumber", "timestamp", "difficulty", "coinbase", "gaslimit"):
        output += formatter(var, locals()[var])

    output += f"""
        world = evm.EVMWorld(constraints, blocknumber=blocknumber, timestamp=timestamp, difficulty=difficulty,
                             coinbase=coinbase, gaslimit=gaslimit)
    """

    for address, account in testcase["pre"].items():
        assert account.keys() == {"code", "nonce", "balance", "storage"}

>>>>>>> ddb833df
        account_address = int(address, 0)
        account_code = account["code"][2:]
        account_nonce = int(account["nonce"], 0)
        account_balance = int(account["balance"], 0)

<<<<<<< HEAD
        output += f"""
        bytecode = unhexlify('{account_code}')
        world.create_account(
            address={hex(account_address)},
            balance={account_balance},
            code=bytecode,
            nonce={account_nonce}
        )"""

        for key, value in account["storage"].items():
            output += f"""
        world.set_storage_data({hex(account_address)}, {key}, {value})"""
=======
        if symbolic:
            postfix = hex(account_address)
            output += f"""
        acc_addr = {hex(account_address)}
        acc_code = unhexlify('{account_code}')
            """
            output += format_bitvec(
                "acc_balance", account_balance, symbolic_name=f"balance_{postfix}"
            )
            output += format_bitvec("acc_nonce", account_nonce, symbolic_name=f"nonce_{postfix}")
        else:
            output += f"""
        acc_addr = {hex(account_address)}
        acc_code = unhexlify('{account_code}')
        acc_balance = {account_balance}
        acc_nonce = {account_nonce}
"""

        output += f"""
        world.create_account(address=acc_addr, balance=acc_balance, code=acc_code, nonce=acc_nonce)
"""
        for key, value in account["storage"].items():
            if symbolic:
                postfix = hex(account_address)
                output += format_bitvec("key", key, symbolic_name=f"storage_key_{postfix}")
                output += format_bitvec("value", value, symbolic_name=f"storage_value_{postfix}")
                output += """
        world.set_storage_data(acc_addr, key, value)
"""
            else:
                output += f"""
        world.set_storage_data(acc_addr, {key}, {value})
"""
>>>>>>> ddb833df

    address = int(testcase["exec"]["address"], 0)
    caller = int(testcase["exec"]["caller"], 0)
    code = testcase["exec"]["code"][2:]
<<<<<<< HEAD
    calldata = testcase["exec"]["data"][2:]
=======
    calldata = unhexlify(testcase["exec"]["data"][2:])
>>>>>>> ddb833df
    gas = int(testcase["exec"]["gas"], 0)
    price = int(testcase["exec"]["gasPrice"], 0)
    origin = int(testcase["exec"]["origin"], 0)
    value = int(testcase["exec"]["value"], 0)
<<<<<<< HEAD
=======
    assert testcase["exec"].keys() == {
        "address",
        "caller",
        "code",
        "data",
        "gas",
        "gasPrice",
        "origin",
        "value",
    }
>>>>>>> ddb833df

    # Need to check if origin is diff from caller. we do not support those tests
    assert origin == caller, "test type not supported"
    assert (
        testcase["pre"]["0x{:040x}".format(address)]["code"][2:] == code
    ), "test type not supported"

    output += f"""
        address = {hex(address)}
<<<<<<< HEAD
        price = {hex(price)}"""

    if calldata:
        output += f"""
        data = unhexlify('{calldata}')"""
=======
        caller = {hex(caller)}"""

    if symbolic:
        output += format_bitvec("price", price)
        output += format_bitvec("value", value)
        output += format_bitvec("gas", gas)
    else:
        output += f"""
        price = {hex(price)}
        value = {value}
        gas = {gas}"""

    if calldata:
        if symbolic:
            output += f"""
        data = constraints.new_array(index_max={len(calldata)})
        constraints.add(data == {calldata})
"""
        else:
            output += f"""
        data = {calldata}"""
>>>>>>> ddb833df
    else:
        output += f"""
        data = ''"""

    output += f"""
<<<<<<< HEAD
        caller = {hex(caller)}
        value = {value}
        gas = {gas}

=======
>>>>>>> ddb833df
        # open a fake tx, no funds send
        world._open_transaction('CALL', address, price, data, caller, value, gas=gas)

        # This variable might seem redundant in some tests - don't forget it is auto generated
        # and there are cases in which we need it ;)
<<<<<<< HEAD
        result = None
        returndata = b''
        try:
            while True:
                world.current_vm.execute()
        except evm.EndTx as e:
            result = e.result
            if result in ('RETURN', 'REVERT'):
                returndata = to_constant(e.data)
        except evm.StartTx as e:
            self.fail('This tests should not initiate an internal tx (no CALLs allowed)')"""

    if "post" not in testcase:
        output += """
        #If test end in exception check it here
        self.assertTrue(result == 'THROW')"""
    else:

        for address, account in testcase["post"].items():
            account_address = int(address, 0)
            account_code = account["code"][2:]
            account_nonce = int(account["nonce"], 0)
            account_balance = int(account["balance"], 0)

            output += f"""
        # Add pos checks for account {hex(account_address)}
        # check nonce, balance, code
        self.assertEqual(world.get_nonce({hex(account_address)}), {account_nonce})
        self.assertEqual(to_constant(world.get_balance({hex(account_address)})), {account_balance})
        self.assertEqual(world.get_code({hex(account_address)}), unhexlify('{account_code}'))"""

        if account["storage"]:
            output += """
        #check storage"""

            for key, value in account["storage"].items():
                output += f"""
        self.assertEqual(to_constant(world.get_storage_data({hex(account_address)}, {key})), {value})"""

        output += f"""
        # check outs
        self.assertEqual(returndata, unhexlify('{testcase['out'][2:]}'))"""

        output += """
        # check logs
        logs = [Log(unhexlify('{:040x}'.format(l.address)), l.topics, to_constant(l.memlog)) for l in world.logs]
        data = rlp.encode(logs)"""
        output += f"""
        self.assertEqual(sha3.keccak_256(data).hexdigest(), '{testcase['logs'][2:]}')
        """

        output += f"""
        # test used gas
        self.assertEqual(to_constant(world.current_vm.gas), {int(testcase['gas'], 0)})"""
=======
        result, returndata = self._test_run(world)

        # World sanity checks - those should not change, right?
        self.assertEqual(solve(world.block_number()), {blocknumber})
        self.assertEqual(solve(world.block_gaslimit()), {gaslimit})
        self.assertEqual(solve(world.block_timestamp()), {timestamp})
        self.assertEqual(solve(world.block_difficulty()), {difficulty})
        self.assertEqual(solve(world.block_coinbase()), {hex(coinbase)})
"""

    return output


def generate_post_output(testcase):
    output = ""

    for address, account in testcase["post"].items():
        assert account.keys() == {"code", "nonce", "balance", "storage"}

        account_address = int(address, 0)
        account_code = account["code"][2:]
        account_nonce = int(account["nonce"], 0)
        account_balance = int(account["balance"], 0)

        output += f"""
        # Add post checks for account {hex(account_address)}
        # check nonce, balance, code
        self.assertEqual(solve(world.get_nonce({hex(account_address)})), {account_nonce})
        self.assertEqual(solve(world.get_balance({hex(account_address)})), {account_balance})
        self.assertEqual(world.get_code({hex(account_address)}), unhexlify('{account_code}'))"""

    if account["storage"]:
        output += """
        # check storage"""

        for key, value in account["storage"].items():
            output += f"""
        self.assertEqual(solve(world.get_storage_data({hex(account_address)}, {key})), {value})"""

    output += f"""
        # check outs
        self.assertEqual(returndata, unhexlify('{testcase['out'][2:]}'))"""

    output += """
        # check logs
        logs = [Log(unhexlify('{:040x}'.format(l.address)), l.topics, solve(l.memlog)) for l in world.logs]
        data = rlp.encode(logs)"""
    output += f"""
        self.assertEqual(sha3.keccak_256(data).hexdigest(), '{testcase['logs'][2:]}')
"""

    output += f"""
        # test used gas
        self.assertEqual(solve(world.current_vm.gas), {int(testcase['gas'], 0)})"""
>>>>>>> ddb833df

    return output


if __name__ == "__main__":
    if len(sys.argv) < 2:
        print(__doc__)
        sys.exit()

    symbolic = "--symbolic" in sys.argv

    filename_or_folder = os.path.abspath(sys.argv[1])

<<<<<<< HEAD
    print(
        f'''"""DO NOT MODIFY: Test `{filename_or_folder}` generated with make_VMTests.py"""
=======
    output = f'''"""DO NOT MODIFY: Tests generated from `{os.path.join(*filename_or_folder.split('/')[-2:])}` with make_VMTests.py"""
>>>>>>> ddb833df
import unittest
from binascii import unhexlify

import rlp
import sha3
from rlp.sedes import (
    CountableList,
    BigEndianInt,
    Binary,
)

from manticore.core.smtlib import ConstraintSet, Z3Solver  # Ignore unused import in non-symbolic tests!
from manticore.core.smtlib.visitors import to_constant
from manticore.platforms import evm
from manticore.utils import config
from manticore.core.state import Concretize



class Log(rlp.Serializable):
    fields = [
        ('address', Binary.fixed_length(20, allow_empty=True)),
        ('topics', CountableList(BigEndianInt(32))),
        ('data', Binary())
    ]


class EVMTest_{os.path.splitext(os.path.basename(filename_or_folder))[0]}(unittest.TestCase):
    # https://nose.readthedocs.io/en/latest/doc_tests/test_multiprocess/multiprocess.html#controlling-distribution
    _multiprocess_can_split_ = True
    # https://docs.python.org/3.7/library/unittest.html#unittest.TestCase.maxDiff
    maxDiff = None

    SAVED_DEFAULT_FORK = evm.DEFAULT_FORK

    @classmethod
    def setUpClass(cls):
        consts = config.get_group('evm')
        consts.oog = 'pedantic'
        evm.DEFAULT_FORK = 'frontier'

    @classmethod
    def tearDownClass(cls):
<<<<<<< HEAD
        evm.DEFAULT_FORK = cls.SAVED_DEFAULT_FORK'''
    )

    def disabled(test):
        if "Performance" in test:
            return True
        return False

=======
        evm.DEFAULT_FORK = cls.SAVED_DEFAULT_FORK

    def _test_run(self, world):
        result = None
        returndata = b''
        try:
            while True:
                try:
                    world.current_vm.execute()
                except Concretize as e:
                    value = self._solve(world.constraints, e.expression)
                    class fake_state:pass
                    fake_state = fake_state()
                    fake_state.platform = world
                    e.setstate(fake_state, value)
        except evm.EndTx as e:
            result = e.result
            if result in ('RETURN', 'REVERT'):
                returndata = self._solve(world.constraints, e.data)
        except evm.StartTx as e:
            self.fail('This tests should not initiate an internal tx (no CALLs allowed)')
        return result, returndata

    def _solve(self, constraints, val):
        results = Z3Solver.instance().get_all_values(constraints, val, maxcnt=3)
        # We constrain all values to single values!
        self.assertEqual(len(results), 1)
        return results[0]

'''

>>>>>>> ddb833df
    if os.path.isdir(filename_or_folder):
        folder = filename_or_folder

        print(f"Generating tests from dir {folder}...", file=sys.stderr)
        cnt = 0

        for filename in os.listdir(folder):
            if not filename.endswith(".json"):
                continue

            filename = os.path.join(folder, filename)
            testcase = dict(json.loads(open(filename).read()))
            for name, testcase in testcase.items():
                output += (
                    gen_test(testcase, filename, symbolic=symbolic, skip="Performance" in filename)
                    + "\n"
                )
                cnt += 1

        print(f"Generated {cnt} testcases from jsons in {folder}.", file=sys.stderr)
    else:
        folder = None
        filename = os.path.abspath(filename_or_folder)
        testcase = dict(json.loads(open(filename).read()))
        for name, testcase in testcase.items():
            output += (
                gen_test(testcase, filename, symbolic=symbolic, skip="Performance" in filename)
                + "\n"
            )

<<<<<<< HEAD
    print(
        """

if __name__ == '__main__':
    unittest.main()"""
    )
=======
    output += """

if __name__ == '__main__':
    unittest.main()
"""
    postfix = "symbolic" if symbolic else "concrete"

    if folder:
        testname = folder.split("/")[-1]
        with open(f"ethereum_vm/VMTests_{postfix}/test_{testname}.py", "w") as f:
            f.write(output)
        with open(f"ethereum_vm/VMTests_{postfix}/__init__.py", "w") as f:
            f.write("# DO NOT DELETE")
        print("Tests generated. If this is the only output, u did sth bad.", file=sys.stderr)
    else:
        print(output)
>>>>>>> ddb833df
<|MERGE_RESOLUTION|>--- conflicted
+++ resolved
@@ -29,13 +29,6 @@
 import pyevmasm as EVMAsm
 
 
-<<<<<<< HEAD
-def gen_test(testcase, filename, skip):
-    output = ""
-    if skip:
-        output += """    @unittest.skip('Gas or performance related')\n"""
-
-=======
 def gen_test(testcase, filename, symbolic, skip):
     output = """    @unittest.skip('Gas or performance related')\n""" if skip else ""
 
@@ -58,7 +51,6 @@
 
 
 def generate_pre_output(testcase, filename, symbolic):
->>>>>>> ddb833df
     testname = (os.path.split(filename)[1].replace("-", "_")).split(".")[0]
     bytecode = unhexlify(testcase["exec"]["code"][2:])
     disassemble = ""
@@ -80,8 +72,6 @@
         Code:     {disassemble}
         """    
     '''
-<<<<<<< HEAD
-=======
 
     if symbolic:
         output += """
@@ -98,7 +88,6 @@
             return to_constant(val)
 '''
 
->>>>>>> ddb833df
     env = testcase["env"]
 
     gaslimit = int(env["currentGasLimit"], 0)
@@ -108,13 +97,6 @@
     coinbase = int(env["currentCoinbase"], 0)
     output += f"""
         constraints = ConstraintSet()
-<<<<<<< HEAD
-        world = evm.EVMWorld(constraints, blocknumber={blocknumber}, timestamp={timestamp}, difficulty={difficulty},
-                             coinbase={coinbase}, gaslimit={gaslimit})
-    """
-
-    for address, account in testcase["pre"].items():
-=======
 """
 
     def format_bitvec(name, val, bits=256, symbolic_name=None):
@@ -143,26 +125,11 @@
     for address, account in testcase["pre"].items():
         assert account.keys() == {"code", "nonce", "balance", "storage"}
 
->>>>>>> ddb833df
         account_address = int(address, 0)
         account_code = account["code"][2:]
         account_nonce = int(account["nonce"], 0)
         account_balance = int(account["balance"], 0)
 
-<<<<<<< HEAD
-        output += f"""
-        bytecode = unhexlify('{account_code}')
-        world.create_account(
-            address={hex(account_address)},
-            balance={account_balance},
-            code=bytecode,
-            nonce={account_nonce}
-        )"""
-
-        for key, value in account["storage"].items():
-            output += f"""
-        world.set_storage_data({hex(account_address)}, {key}, {value})"""
-=======
         if symbolic:
             postfix = hex(account_address)
             output += f"""
@@ -196,22 +163,15 @@
                 output += f"""
         world.set_storage_data(acc_addr, {key}, {value})
 """
->>>>>>> ddb833df
 
     address = int(testcase["exec"]["address"], 0)
     caller = int(testcase["exec"]["caller"], 0)
     code = testcase["exec"]["code"][2:]
-<<<<<<< HEAD
-    calldata = testcase["exec"]["data"][2:]
-=======
     calldata = unhexlify(testcase["exec"]["data"][2:])
->>>>>>> ddb833df
     gas = int(testcase["exec"]["gas"], 0)
     price = int(testcase["exec"]["gasPrice"], 0)
     origin = int(testcase["exec"]["origin"], 0)
     value = int(testcase["exec"]["value"], 0)
-<<<<<<< HEAD
-=======
     assert testcase["exec"].keys() == {
         "address",
         "caller",
@@ -222,7 +182,6 @@
         "origin",
         "value",
     }
->>>>>>> ddb833df
 
     # Need to check if origin is diff from caller. we do not support those tests
     assert origin == caller, "test type not supported"
@@ -232,13 +191,6 @@
 
     output += f"""
         address = {hex(address)}
-<<<<<<< HEAD
-        price = {hex(price)}"""
-
-    if calldata:
-        output += f"""
-        data = unhexlify('{calldata}')"""
-=======
         caller = {hex(caller)}"""
 
     if symbolic:
@@ -260,80 +212,16 @@
         else:
             output += f"""
         data = {calldata}"""
->>>>>>> ddb833df
     else:
         output += f"""
         data = ''"""
 
     output += f"""
-<<<<<<< HEAD
-        caller = {hex(caller)}
-        value = {value}
-        gas = {gas}
-
-=======
->>>>>>> ddb833df
         # open a fake tx, no funds send
         world._open_transaction('CALL', address, price, data, caller, value, gas=gas)
 
         # This variable might seem redundant in some tests - don't forget it is auto generated
         # and there are cases in which we need it ;)
-<<<<<<< HEAD
-        result = None
-        returndata = b''
-        try:
-            while True:
-                world.current_vm.execute()
-        except evm.EndTx as e:
-            result = e.result
-            if result in ('RETURN', 'REVERT'):
-                returndata = to_constant(e.data)
-        except evm.StartTx as e:
-            self.fail('This tests should not initiate an internal tx (no CALLs allowed)')"""
-
-    if "post" not in testcase:
-        output += """
-        #If test end in exception check it here
-        self.assertTrue(result == 'THROW')"""
-    else:
-
-        for address, account in testcase["post"].items():
-            account_address = int(address, 0)
-            account_code = account["code"][2:]
-            account_nonce = int(account["nonce"], 0)
-            account_balance = int(account["balance"], 0)
-
-            output += f"""
-        # Add pos checks for account {hex(account_address)}
-        # check nonce, balance, code
-        self.assertEqual(world.get_nonce({hex(account_address)}), {account_nonce})
-        self.assertEqual(to_constant(world.get_balance({hex(account_address)})), {account_balance})
-        self.assertEqual(world.get_code({hex(account_address)}), unhexlify('{account_code}'))"""
-
-        if account["storage"]:
-            output += """
-        #check storage"""
-
-            for key, value in account["storage"].items():
-                output += f"""
-        self.assertEqual(to_constant(world.get_storage_data({hex(account_address)}, {key})), {value})"""
-
-        output += f"""
-        # check outs
-        self.assertEqual(returndata, unhexlify('{testcase['out'][2:]}'))"""
-
-        output += """
-        # check logs
-        logs = [Log(unhexlify('{:040x}'.format(l.address)), l.topics, to_constant(l.memlog)) for l in world.logs]
-        data = rlp.encode(logs)"""
-        output += f"""
-        self.assertEqual(sha3.keccak_256(data).hexdigest(), '{testcase['logs'][2:]}')
-        """
-
-        output += f"""
-        # test used gas
-        self.assertEqual(to_constant(world.current_vm.gas), {int(testcase['gas'], 0)})"""
-=======
         result, returndata = self._test_run(world)
 
         # World sanity checks - those should not change, right?
@@ -388,7 +276,6 @@
     output += f"""
         # test used gas
         self.assertEqual(solve(world.current_vm.gas), {int(testcase['gas'], 0)})"""
->>>>>>> ddb833df
 
     return output
 
@@ -402,12 +289,7 @@
 
     filename_or_folder = os.path.abspath(sys.argv[1])
 
-<<<<<<< HEAD
-    print(
-        f'''"""DO NOT MODIFY: Test `{filename_or_folder}` generated with make_VMTests.py"""
-=======
     output = f'''"""DO NOT MODIFY: Tests generated from `{os.path.join(*filename_or_folder.split('/')[-2:])}` with make_VMTests.py"""
->>>>>>> ddb833df
 import unittest
 from binascii import unhexlify
 
@@ -451,16 +333,6 @@
 
     @classmethod
     def tearDownClass(cls):
-<<<<<<< HEAD
-        evm.DEFAULT_FORK = cls.SAVED_DEFAULT_FORK'''
-    )
-
-    def disabled(test):
-        if "Performance" in test:
-            return True
-        return False
-
-=======
         evm.DEFAULT_FORK = cls.SAVED_DEFAULT_FORK
 
     def _test_run(self, world):
@@ -492,7 +364,6 @@
 
 '''
 
->>>>>>> ddb833df
     if os.path.isdir(filename_or_folder):
         folder = filename_or_folder
 
@@ -523,14 +394,6 @@
                 + "\n"
             )
 
-<<<<<<< HEAD
-    print(
-        """
-
-if __name__ == '__main__':
-    unittest.main()"""
-    )
-=======
     output += """
 
 if __name__ == '__main__':
@@ -546,5 +409,4 @@
             f.write("# DO NOT DELETE")
         print("Tests generated. If this is the only output, u did sth bad.", file=sys.stderr)
     else:
-        print(output)
->>>>>>> ddb833df
+        print(output)