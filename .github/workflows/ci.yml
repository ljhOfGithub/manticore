--- conflicted
+++ resolved
@@ -238,33 +238,6 @@
             examples)
                 run_examples
                 ;;
-<<<<<<< HEAD
-
-            all)
-                echo "Running all tests registered in travis_test.sh: examples, native, ethereum, ethereum_vm, other";
-
-                # Functions should return 0 on success and 1 on failure
-                RV=0
-                run_tests_from_dir native
-                RV=$(($RV + $?))
-                run_tests_from_dir ethereum
-                RV=$(($RV + $?))
-                run_tests_from_dir ethereum_truffle
-                RV=$(($RV + $?))
-                make_vmtests; run_tests_from_dir ethereum_vm
-                RV=$(($RV + $?))
-                make_wasm_tests; run_tests_from_dir wasm
-                RV=$(($RV + $?))
-                make_wasm_sym_tests; run_tests_from_dir wasm_sym
-                RV=$(($RV + $?))
-                run_tests_from_dir other
-                RV=$(($RV + $?))
-                run_examples
-                RV=$(($RV + $?))
-                ;;
-
-=======
->>>>>>> 4944d674
             *)
                 echo "Unknown TEST_TYPE: '$TEST_TYPE'"
                 exit 3;
