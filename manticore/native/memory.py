--- conflicted
+++ resolved
@@ -26,7 +26,6 @@
 logger = logging.getLogger(__name__)
 
 consts = config.get_group("native")
-<<<<<<< HEAD
 if "fast_crash" not in consts:
     consts.add(
         "fast_crash",
@@ -34,16 +33,6 @@
         description="If True, throws a memory safety error if ANY concretization of a pointer is"
         " out of bounds. Otherwise, forks into valid and invalid memory access states.",
     )
-
-solver = SelectedSolver.instance()
-=======
-consts.add(
-    "fast_crash",
-    default=False,
-    description="If True, throws a memory safety error if ANY concretization of a pointer is"
-    " out of bounds. Otherwise, forks into valid and invalid memory access states.",
-)
->>>>>>> 9bfb3acb
 
 
 class MemoryException(Exception):
