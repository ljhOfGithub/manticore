from typing import NamedTuple
from inspect import signature as inspect_signature

import capstone as cs
import collections
import re
import struct

from .abstractcpu import (
    Cpu,
    CpuException,
    Interruption,
    InstructionNotImplementedError,
    RegisterFile,
    Abi,
    SyscallAbi,
    Operand,
    instruction,
)
from .bitwise import SInt, UInt, ASR, LSL, LSR, ROR, Mask, GetNBits
from .register import Register
from ...core.smtlib import Operators


# Unless stated otherwise, all references assume the ARM Architecture Reference
# Manual: ARMv8, for ARMv8-A architecture profile, 31 October 2018.
# ARM DDI 0487D.a, ID 103018.


class Aarch64InvalidInstruction(CpuException):
    pass


# Map different instructions to a single implementation.
OP_NAME_MAP = {
    # Make these go through 'MOV' to ensure that code path is reached.
    "MOVZ": "MOV",
    "MOVN": "MOV",
}


# See "C1.2.4 Condition code".
Condspec = collections.namedtuple("CondSpec", "inverse func")
COND_MAP = {
    cs.arm64.ARM64_CC_EQ: Condspec(cs.arm64.ARM64_CC_NE, lambda n, z, c, v: z == 1),
    cs.arm64.ARM64_CC_NE: Condspec(cs.arm64.ARM64_CC_EQ, lambda n, z, c, v: z == 0),
    cs.arm64.ARM64_CC_HS: Condspec(cs.arm64.ARM64_CC_LO, lambda n, z, c, v: c == 1),
    cs.arm64.ARM64_CC_LO: Condspec(cs.arm64.ARM64_CC_HS, lambda n, z, c, v: c == 0),
    cs.arm64.ARM64_CC_MI: Condspec(cs.arm64.ARM64_CC_PL, lambda n, z, c, v: n == 1),
    cs.arm64.ARM64_CC_PL: Condspec(cs.arm64.ARM64_CC_MI, lambda n, z, c, v: n == 0),
    cs.arm64.ARM64_CC_VS: Condspec(cs.arm64.ARM64_CC_VC, lambda n, z, c, v: v == 1),
    cs.arm64.ARM64_CC_VC: Condspec(cs.arm64.ARM64_CC_VS, lambda n, z, c, v: v == 0),
    cs.arm64.ARM64_CC_HI: Condspec(
        cs.arm64.ARM64_CC_LS, lambda n, z, c, v: Operators.AND(c == 1, z == 0)
    ),
    cs.arm64.ARM64_CC_LS: Condspec(
        cs.arm64.ARM64_CC_HI, lambda n, z, c, v: Operators.NOT(Operators.AND(c == 1, z == 0))
    ),
    cs.arm64.ARM64_CC_GE: Condspec(cs.arm64.ARM64_CC_LT, lambda n, z, c, v: n == v),
    cs.arm64.ARM64_CC_LT: Condspec(cs.arm64.ARM64_CC_GE, lambda n, z, c, v: n != v),
    cs.arm64.ARM64_CC_GT: Condspec(
        cs.arm64.ARM64_CC_LE, lambda n, z, c, v: Operators.AND(z == 0, n == v)
    ),
    cs.arm64.ARM64_CC_LE: Condspec(
        cs.arm64.ARM64_CC_GT, lambda n, z, c, v: Operators.NOT(Operators.AND(z == 0, n == v))
    ),
    cs.arm64.ARM64_CC_AL: Condspec(None, lambda n, z, c, v: True),
    cs.arm64.ARM64_CC_NV: Condspec(None, lambda n, z, c, v: True),
}


# XXX: Support other system registers.
# System registers map.
SYS_REG_MAP = {0xC082: "CPACR_EL1", 0xD807: "DCZID_EL0", 0xDE82: "TPIDR_EL0"}


class Aarch64RegisterFile(RegisterFile):
    Regspec = collections.namedtuple("RegSpec", "parent size")

    # Register table.
    _table = {}

    # See "B1.2 Registers in AArch64 Execution state".

    # General-purpose registers.
    for i in range(31):
        _table[f"X{i}"] = Regspec(f"X{i}", 64)
        _table[f"W{i}"] = Regspec(f"X{i}", 32)

    # Stack pointer.
    # See "D1.8.2 SP alignment checking".
    _table["SP"] = Regspec("SP", 64)
    _table["WSP"] = Regspec("SP", 32)

    # Program counter.
    # See "D1.8.1 PC alignment checking".
    _table["PC"] = Regspec("PC", 64)

    # SIMD and FP registers.
    # See "A1.4 Supported data types".
    for i in range(32):
        _table[f"V{i}"] = Regspec(f"V{i}", 128)
        _table[f"Q{i}"] = Regspec(f"V{i}", 128)
        _table[f"D{i}"] = Regspec(f"V{i}", 64)
        _table[f"S{i}"] = Regspec(f"V{i}", 32)
        _table[f"H{i}"] = Regspec(f"V{i}", 16)
        _table[f"B{i}"] = Regspec(f"V{i}", 8)

    # SIMD and FP control and status registers.
    _table["FPCR"] = Regspec("FPCR", 64)
    _table["FPSR"] = Regspec("FPSR", 64)

    # Condition flags.
    # See "C5.2.9 NZCV, Condition Flags".
    _table["NZCV"] = Regspec("NZCV", 64)

    # Zero register.
    # See "C1.2.5 Register names".
    _table["XZR"] = Regspec("XZR", 64)
    _table["WZR"] = Regspec("XZR", 32)

    # XXX: Check the current exception level before reading from or writing to a
    # system register.
    # System registers.
    # See "D12.2 General system control registers".

    # See "D12.2.29 CPACR_EL1, Architectural Feature Access Control Register".
    _table["CPACR_EL1"] = Regspec("CPACR_EL1", 64)

    # See "D12.2.35 DCZID_EL0, Data Cache Zero ID register".
    _table["DCZID_EL0"] = Regspec("DCZID_EL0", 64)

    # See "D12.2.106 TPIDR_EL0, EL0 Read/Write Software Thread ID Register".
    _table["TPIDR_EL0"] = Regspec("TPIDR_EL0", 64)

    def __init__(self):
        # Register aliases.
        _aliases = {
            # This one is required by the 'Cpu' class.
            "STACK": "SP",
            # See "5.1 Machine Registers" in the Procedure Call Standard for the ARM
            # 64-bit Architecture (AArch64), 22 May 2013.  ARM IHI 0055B.
            # Frame pointer.
            "FP": "X29",
            # Intra-procedure-call temporary registers.
            "IP1": "X17",
            "IP0": "X16",
            # Link register.
            "LR": "X30",
        }
        super().__init__(_aliases)

        # Used for validity checking.
        self._all_registers = set()

        # XXX: Used for 'UnicornEmulator._step'.
        self._parent_registers = set()

        # Initialize the register cache.
        # Only the full registers are stored here (called "parents").
        # If a smaller register is used, it must find its "parent" in order to
        # be stored here.
        self._registers = {}
        for name in self._table.keys():
            self._all_registers.add(name)

            parent, size = self._table[name]
            if name != parent:
                continue
            self._registers[name] = Register(size)
            self._parent_registers.add(name)

    def read(self, register):
        assert register in self
        name = self._alias(register)
        parent, size = self._table[name]
        value = self._registers[parent].read()

        # XXX: Prohibit the DC ZVA instruction until it's implemented.
        # XXX: Allow to set this when a register is declared.
        if parent == "DCZID_EL0":
            return 0b10000

        if name != parent:
            _, parent_size = self._table[parent]
            if size < parent_size:
                value = Operators.EXTRACT(value, 0, size)

        return value

    def write(self, register, value):
        assert register in self
        name = self._alias(register)
        parent, size = self._table[name]
        if isinstance(value, int):
            assert value <= 2 ** size - 1
        else:
            assert value.size == size

        # DCZID_EL0 is read-only.
        # XXX: Allow to set this when a register is declared.
        if parent == "DCZID_EL0":
            raise Aarch64InvalidInstruction

        # Ignore writes to the zero register.
        # XXX: Allow to set this when a register is declared.
        if parent != "XZR":
            self._registers[parent].write(value)

    def size(self, register):
        assert register in self
        name = self._alias(register)
        return self._table[name].size

    @property
    def canonical_registers(self):
        # XXX: 'UnicornEmulator._step' goes over all registers returned from
        # here, reading from and writing to them as needed.  But 'read' and
        # 'write' methods of this class internally operate only on "parent"
        # registers.  So if '_step' reads a 32-bit register that internally
        # stores a 64-bit value, 'read' will truncate the result to 32 bits,
        # which is okay, but '_step' will then put the truncated value back in
        # the register.  So return only "parent" registers from here.
        #
        # XXX: And Unicorn doesn't support these:
        not_supported = set()
        not_supported.add("FPSR")
        not_supported.add("FPCR")

        # XXX: Unicorn doesn't allow to write to and read from system
        # registers directly (see 'arm64_reg_write' and 'arm64_reg_read').
        # The only way to propagate this information is via the MSR
        # (register) and MRS instructions, without resetting the emulator
        # state in between.
        # Note: in HEAD, this is fixed for some system registers, so revise
        # this after upgrading from 1.0.1.
        system = set(SYS_REG_MAP.values())

        return self._parent_registers - not_supported - system

    @property
    def all_registers(self):
        return self._all_registers

    # See "C5.2.9 NZCV, Condition Flags".
    @property
    def nzcv(self):
        nzcv = self.read("NZCV")
        n = Operators.EXTRACT(nzcv, 31, 1)
        z = Operators.EXTRACT(nzcv, 30, 1)
        c = Operators.EXTRACT(nzcv, 29, 1)
        v = Operators.EXTRACT(nzcv, 28, 1)
        return (n, z, c, v)

    @nzcv.setter
    def nzcv(self, value):
        for b in value:
            if isinstance(b, int):
                assert b in [0, 1]
            else:
                assert b.size == 1

        n, z, c, v = value

        n = LSL(n, 31, 64)
        z = LSL(z, 30, 64)
        c = LSL(c, 29, 64)
        v = LSL(v, 28, 64)

        result = n | z | c | v
        self.write("NZCV", result)


# XXX: Add more instructions.
class Aarch64Cpu(Cpu):
    """
    Cpu specialization handling the ARM64 architecture.
    """

    address_bit_size = 64
    max_instr_width = 4
    # XXX: Possible values: 'aarch64_be', 'aarch64', 'armv8b', 'armv8l'.
    # See 'UTS_MACHINE' and 'COMPAT_UTS_MACHINE' in the Linux kernel source.
    # https://stackoverflow.com/a/45125525
    machine = "aarch64"
    arch = cs.CS_ARCH_ARM64
    # See "A1.3.2 The ARMv8 instruction sets".
    mode = cs.CS_ARCH_ARM

    def __init__(self, memory):
        super().__init__(Aarch64RegisterFile(), memory)

    def _wrap_operands(self, ops):
        return [Aarch64Operand(self, op) for op in ops]

    @staticmethod
    def canonicalize_instruction_name(insn):
        # Using 'mnemonic' rather than 'insn_name' because the latter doesn't
        # work for B.cond.  Instead of being set to something like 'b.eq',
        # it just returns 'b'.
        name = insn.mnemonic.upper()
        return OP_NAME_MAP.get(name, name)

    @property
    def insn_bit_str(self):
        # XXX: Hardcoded endianness and instruction size.
        insn = struct.unpack("<I", self.instruction.bytes)[0]
        return f"{insn:032b}"

    def cond_holds(cpu, cond):
        return COND_MAP[cond].func(*cpu.regfile.nzcv)

    # XXX: If it becomes an issue, also invert the 'cond' field in the
    # instruction encoding.
    def invert_cond(cpu, cond):
        assert cond not in [cs.arm64.ARM64_CC_AL, cs.arm64.ARM64_CC_NV]
        return COND_MAP[cond].inverse

    # XXX: Use masking when writing to the destination register?  Avoiding this
    # for now, but the assert in the 'write' method should catch such cases.

    def _adds_subs_extended_register(cpu, res_op, reg_op1, reg_op2, mnem):
        assert res_op.type is cs.arm64.ARM64_OP_REG
        assert reg_op1.type is cs.arm64.ARM64_OP_REG
        assert reg_op2.type is cs.arm64.ARM64_OP_REG
        assert mnem in ("add", "adds", "sub", "subs")

        insn_rx = "[01]"  # sf
        if mnem in ("add", "adds"):
            insn_rx += "0"  # op
        else:
            insn_rx += "1"  # op
        if mnem in ("add", "sub"):
            insn_rx += "0"  # S
        else:
            insn_rx += "1"  # S
        insn_rx += "01011"
        insn_rx += "00"
        insn_rx += "1"
        insn_rx += "[01]{5}"  # Rm
        insn_rx += "[01]{3}"  # option
        insn_rx += "[01]{3}"  # imm3
        insn_rx += "[01]{5}"  # Rn
        insn_rx += "[01]{5}"  # Rd

        assert re.match(insn_rx, cpu.insn_bit_str)

        reg1 = reg_op1.read()
        reg2 = reg_op2.read()

        if reg_op2.is_extended():
            ext = reg_op2.op.ext

            if ext == cs.arm64.ARM64_EXT_UXTB:
                reg2 = Operators.EXTRACT(reg2, 0, 8)
                reg2 = Operators.ZEXTEND(reg2, res_op.size)

            elif ext == cs.arm64.ARM64_EXT_UXTH:
                reg2 = Operators.EXTRACT(reg2, 0, 16)
                reg2 = Operators.ZEXTEND(reg2, res_op.size)

            elif ext == cs.arm64.ARM64_EXT_UXTW:
                reg2 = Operators.EXTRACT(reg2, 0, 32)
                reg2 = Operators.ZEXTEND(reg2, res_op.size)

            elif ext == cs.arm64.ARM64_EXT_UXTX:
                size = min(res_op.size, 64)
                reg2 = Operators.EXTRACT(reg2, 0, size)
                reg2 = Operators.ZEXTEND(reg2, size)

            elif ext == cs.arm64.ARM64_EXT_SXTB:
                reg2 = Operators.EXTRACT(reg2, 0, 8)
                reg2 = Operators.SEXTEND(reg2, 8, res_op.size)

            elif ext == cs.arm64.ARM64_EXT_SXTH:
                reg2 = Operators.EXTRACT(reg2, 0, 16)
                reg2 = Operators.SEXTEND(reg2, 16, res_op.size)

            elif ext == cs.arm64.ARM64_EXT_SXTW:
                reg2 = Operators.EXTRACT(reg2, 0, 32)
                reg2 = Operators.SEXTEND(reg2, 32, res_op.size)

            elif ext == cs.arm64.ARM64_EXT_SXTX:
                size = min(res_op.size, 64)
                reg2 = Operators.EXTRACT(reg2, 0, size)
                reg2 = Operators.SEXTEND(reg2, size, size)

            else:
                raise Aarch64InvalidInstruction

        if reg_op2.is_shifted():
            shift = reg_op2.op.shift
            assert shift.type == cs.arm64.ARM64_SFT_LSL
            assert shift.value in range(5)
            reg2 = LSL(reg2, shift.value, res_op.size)

        if mnem in ("add", "adds"):
            result, nzcv = cpu._add_with_carry(res_op.size, reg1, reg2, 0)
        else:
            result, nzcv = cpu._add_with_carry(res_op.size, reg1, ~reg2, 1)
        res_op.write(UInt(result, res_op.size))
        if mnem in ("adds", "subs"):
            cpu.regfile.nzcv = nzcv

    def _adds_subs_immediate(cpu, res_op, reg_op, imm_op, mnem):
        assert res_op.type is cs.arm64.ARM64_OP_REG
        assert reg_op.type is cs.arm64.ARM64_OP_REG
        assert imm_op.type is cs.arm64.ARM64_OP_IMM
        assert mnem in ("add", "adds", "sub", "subs")

        insn_rx = "[01]"  # sf
        if mnem in ("add", "adds"):
            insn_rx += "0"  # op
        else:
            insn_rx += "1"  # op
        if mnem in ("add", "sub"):
            insn_rx += "0"  # S
        else:
            insn_rx += "1"  # S
        insn_rx += "10001"
        insn_rx += "(?!1[01])[01]{2}"  # shift != 1x
        insn_rx += "[01]{12}"  # imm12
        insn_rx += "[01]{5}"  # Rn
        insn_rx += "[01]{5}"  # Rd

        assert re.match(insn_rx, cpu.insn_bit_str)

        reg = reg_op.read()
        imm = imm_op.op.imm
        assert imm in range(0, 4096)

        if imm_op.is_shifted():
            shift = imm_op.op.shift
            assert shift.type == cs.arm64.ARM64_SFT_LSL
            assert shift.value in [0, 12]
            imm = LSL(imm, shift.value, res_op.size)

        if mnem in ("add", "adds"):
            result, nzcv = cpu._add_with_carry(res_op.size, reg, imm, 0)
        else:
            result, nzcv = cpu._add_with_carry(res_op.size, reg, ~imm, 1)
        res_op.write(UInt(result, res_op.size))
        if mnem in ("adds", "subs"):
            cpu.regfile.nzcv = nzcv

    def _adds_subs_shifted_register(cpu, res_op, reg_op1, reg_op2, mnem):
        assert res_op.type is cs.arm64.ARM64_OP_REG
        assert reg_op1.type is cs.arm64.ARM64_OP_REG
        assert reg_op2.type is cs.arm64.ARM64_OP_REG
        assert mnem in ("add", "adds", "sub", "subs")

        insn_rx = "[01]"  # sf
        if mnem in ("add", "adds"):
            insn_rx += "0"  # op
        else:
            insn_rx += "1"  # op
        if mnem in ("add", "sub"):
            insn_rx += "0"  # S
        else:
            insn_rx += "1"  # S
        insn_rx += "01011"
        insn_rx += "[01]{2}"  # shift
        insn_rx += "0"
        insn_rx += "[01]{5}"  # Rm
        insn_rx += "[01]{6}"  # imm6
        insn_rx += "[01]{5}"  # Rn
        insn_rx += "[01]{5}"  # Rd

        assert re.match(insn_rx, cpu.insn_bit_str)

        if mnem in ("add", "adds"):

            def action(x, y):
                return cpu._add_with_carry(res_op.size, x, y, 0)

        else:

            def action(x, y):
                return cpu._add_with_carry(res_op.size, x, ~y, 1)

        if mnem in ("add", "sub"):
            flags = False
        else:
            flags = True

        cpu._shifted_register(
            res_op=res_op,
            reg_op1=reg_op1,
            reg_op2=reg_op2,
            action=action,
            flags=flags,
            shifts=[cs.arm64.ARM64_SFT_LSL, cs.arm64.ARM64_SFT_LSR, cs.arm64.ARM64_SFT_ASR],
        )

    def _add_sub_vector(cpu, res_op, reg_op1, reg_op2, add):
        assert res_op.type is cs.arm64.ARM64_OP_REG
        assert reg_op1.type is cs.arm64.ARM64_OP_REG
        assert reg_op2.type is cs.arm64.ARM64_OP_REG

        scalar_rx = "01"
        if add:
            scalar_rx += "0"  # U
        else:
            scalar_rx += "1"  # U
        scalar_rx += "11110"
        scalar_rx += "[01]{2}"  # size
        scalar_rx += "1"
        scalar_rx += "[01]{5}"  # Rm
        scalar_rx += "10000"
        scalar_rx += "1"
        scalar_rx += "[01]{5}"  # Rn
        scalar_rx += "[01]{5}"  # Rd

        vector_rx = "0"
        vector_rx += "[01]"  # Q
        if add:
            vector_rx += "0"  # U
        else:
            vector_rx += "1"  # U
        vector_rx += "01110"
        vector_rx += "[01]{2}"  # size
        vector_rx += "1"
        vector_rx += "[01]{5}"  # Rm
        vector_rx += "10000"
        vector_rx += "1"
        vector_rx += "[01]{5}"  # Rn
        vector_rx += "[01]{5}"  # Rd

        assert re.match(scalar_rx, cpu.insn_bit_str) or re.match(vector_rx, cpu.insn_bit_str)

        # XXX: Check if trapped.

        reg1 = reg_op1.read()
        reg2 = reg_op2.read()
        vas = res_op.op.vas

        if vas == cs.arm64.ARM64_VAS_8B:
            elem_size = 8
            elem_count = 8

        elif vas == cs.arm64.ARM64_VAS_16B:
            elem_size = 8
            elem_count = 16

        elif vas == cs.arm64.ARM64_VAS_4H:
            elem_size = 16
            elem_count = 4

        elif vas == cs.arm64.ARM64_VAS_8H:
            elem_size = 16
            elem_count = 8

        elif vas == cs.arm64.ARM64_VAS_2S:
            elem_size = 32
            elem_count = 2

        elif vas == cs.arm64.ARM64_VAS_4S:
            elem_size = 32
            elem_count = 4

        elif vas == cs.arm64.ARM64_VAS_2D:
            elem_size = 64
            elem_count = 2

        elif vas == cs.arm64.ARM64_VAS_INVALID:  # scalar
            assert res_op.size == 64
            assert reg_op1.size == 64
            assert reg_op2.size == 64
            elem_size = 64
            elem_count = 1

        else:
            raise Aarch64InvalidInstruction

        result = 0
        for i in range(elem_count):
            elem1 = Operators.EXTRACT(reg1, i * elem_size, elem_size)
            elem2 = Operators.EXTRACT(reg2, i * elem_size, elem_size)
            if add:
                elem = UInt(elem1 + elem2, elem_size)
            else:
                elem = UInt(elem1 - elem2, elem_size)
            elem = Operators.ZEXTEND(elem, res_op.size)
            result |= elem << (i * elem_size)

        result = UInt(result, res_op.size)
        res_op.write(result)

    # XXX: Copied from '_ADD' in 'arm.py'.
    def _add_with_carry(cpu, size, x, y, carry_in):
        y = Operators.ZEXTEND(y, size)

        usum = UInt(x, size * 2)
        usum += UInt(y, size * 2)
        usum += UInt(carry_in, 1)

        ssum = SInt(Operators.SEXTEND(x, size, size * 2), size * 2)
        ssum += SInt(Operators.SEXTEND(y, size, size * 2), size * 2)
        ssum += UInt(carry_in, 1)

        res = GetNBits(usum, size)

        ures = UInt(res, size * 2)
        sres = SInt(Operators.SEXTEND(res, size, size * 2), size * 2)

        n = Operators.EXTRACT(res, size - 1, 1)
        z = Operators.ITEBV(1, res == 0, 1, 0)
        c = Operators.ITEBV(1, ures == usum, 0, 1)
        v = Operators.ITEBV(1, sres == ssum, 0, 1)

        return (res, (n, z, c, v))

    def _ccmp_imm_reg(cpu, reg_op, reg_imm_op, nzcv_op, imm):
        assert reg_op.type is cs.arm64.ARM64_OP_REG
        assert reg_imm_op.type in [cs.arm64.ARM64_OP_REG, cs.arm64.ARM64_OP_IMM]
        assert nzcv_op.type is cs.arm64.ARM64_OP_IMM

        insn_rx = "[01]"  # sf
        insn_rx += "1"  # op
        insn_rx += "1"
        insn_rx += "11010010"
        if imm:
            insn_rx += "[01]{5}"  # imm5
        else:
            insn_rx += "[01]{5}"  # Rm
        insn_rx += "[01]{4}"  # cond
        if imm:
            insn_rx += "1"
        else:
            insn_rx += "0"
        insn_rx += "0"
        insn_rx += "[01]{5}"  # Rn
        insn_rx += "0"
        insn_rx += "[01]{4}"  # nzcv

        assert re.match(insn_rx, cpu.insn_bit_str)

        reg = reg_op.read()
        if imm:
            reg_imm = reg_imm_op.op.imm
        else:
            reg_imm = reg_imm_op.read()
        nzcv = nzcv_op.op.imm

        assert nzcv in range(16)

        # XXX: This is only necessary because of 'ITEBV'.  If more code needs
        # this, consider just returning NZCV as a single value from
        # '_add_with_carry'.
        def make_nzcv(n, z, c, v):
            n = Operators.ZEXTEND(n, 4)
            z = Operators.ZEXTEND(z, 4)
            c = Operators.ZEXTEND(c, 4)
            v = Operators.ZEXTEND(v, 4)
            nzcv = LSL(n, 3, 4)
            nzcv |= LSL(z, 2, 4)
            nzcv |= LSL(c, 1, 4)
            nzcv |= LSL(v, 0, 4)
            return nzcv

        nzcv = Operators.ITEBV(
            4,
            cpu.cond_holds(cpu.instruction.cc),
            make_nzcv(*cpu._add_with_carry(reg_op.size, reg, ~reg_imm, 1)[1]),
            nzcv,
        )

        n = Operators.EXTRACT(nzcv, 3, 1)
        z = Operators.EXTRACT(nzcv, 2, 1)
        c = Operators.EXTRACT(nzcv, 1, 1)
        v = Operators.EXTRACT(nzcv, 0, 1)

        cpu.regfile.nzcv = (n, z, c, v)

    def _cmeq(cpu, res_op, reg_op, reg_imm_op, register):
        assert res_op.type is cs.arm64.ARM64_OP_REG
        assert reg_op.type is cs.arm64.ARM64_OP_REG
        assert reg_imm_op.type in [cs.arm64.ARM64_OP_REG, cs.arm64.ARM64_OP_IMM]

        scalar_rx = "01"
        if register:
            scalar_rx += "1"  # U
        else:
            scalar_rx += "0"  # U
        scalar_rx += "11110"
        scalar_rx += "[01]{2}"  # size
        if register:
            scalar_rx += "1"
            scalar_rx += "[01]{5}"  # Rm
            scalar_rx += "10001"
            scalar_rx += "1"
        else:
            scalar_rx += "10000"
            scalar_rx += "0100"
            scalar_rx += "1"  # op
            scalar_rx += "10"
        scalar_rx += "[01]{5}"  # Rn
        scalar_rx += "[01]{5}"  # Rd

        vector_rx = "0"
        vector_rx += "[01]"  # Q
        if register:
            vector_rx += "1"  # U
        else:
            vector_rx += "0"  # U
        vector_rx += "01110"
        vector_rx += "[01]{2}"  # size
        if register:
            vector_rx += "1"
            vector_rx += "[01]{5}"  # Rm
            vector_rx += "10001"
            vector_rx += "1"
        else:
            vector_rx += "10000"
            vector_rx += "0100"
            vector_rx += "1"  # op
            vector_rx += "10"
        vector_rx += "[01]{5}"  # Rn
        vector_rx += "[01]{5}"  # Rd

        assert re.match(scalar_rx, cpu.insn_bit_str) or re.match(vector_rx, cpu.insn_bit_str)

        # XXX: Check if trapped.

        op1 = reg_op.read()
        op2 = reg_imm_op.read()

        if not register:
            assert op2 == 0

        vas = res_op.op.vas

        if vas == cs.arm64.ARM64_VAS_8B:
            elem_size = 8
            elem_count = 8

        elif vas == cs.arm64.ARM64_VAS_16B:
            elem_size = 8
            elem_count = 16

        elif vas == cs.arm64.ARM64_VAS_4H:
            elem_size = 16
            elem_count = 4

        elif vas == cs.arm64.ARM64_VAS_8H:
            elem_size = 16
            elem_count = 8

        elif vas == cs.arm64.ARM64_VAS_2S:
            elem_size = 32
            elem_count = 2

        elif vas == cs.arm64.ARM64_VAS_4S:
            elem_size = 32
            elem_count = 4

        elif vas == cs.arm64.ARM64_VAS_2D:
            elem_size = 64
            elem_count = 2

        elif vas == cs.arm64.ARM64_VAS_INVALID:  # scalar
            assert res_op.size == 64
            assert reg_op.size == 64
            assert not register or reg_imm_op.size == 64
            elem_size = 64
            elem_count = 1

        else:
            raise Aarch64InvalidInstruction

        result = 0
        for i in range(elem_count):
            elem1 = Operators.EXTRACT(op1, i * elem_size, elem_size)
            elem2 = Operators.EXTRACT(op2, i * elem_size, elem_size)
            elem = Operators.ITEBV(elem_size, elem1 == elem2, Mask(elem_size), 0)
            elem = Operators.ZEXTEND(elem, res_op.size)
            result |= elem << (i * elem_size)

        result = UInt(result, res_op.size)
        res_op.write(result)

    def _shifted_register(cpu, res_op, reg_op1, reg_op2, action, shifts, flags=False):
        reg1 = reg_op1.read()
        reg2 = reg_op2.read()
        reg2_size = cpu.regfile.size(reg_op2.reg)

        if reg_op2.is_shifted():
            shift = reg_op2.shift

            assert (res_op.size == 32 and shift.value in range(0, 32)) or (
                res_op.size == 64 and shift.value in range(0, 64)
            )

            if shift.type == cs.arm64.ARM64_SFT_LSL and shift.type in shifts:
                reg2 = LSL(reg2, shift.value, reg2_size)

            elif shift.type == cs.arm64.ARM64_SFT_LSR and shift.type in shifts:
                reg2 = LSR(reg2, shift.value, reg2_size)

            elif shift.type == cs.arm64.ARM64_SFT_ASR and shift.type in shifts:
                reg2 = ASR(reg2, shift.value, reg2_size)

            elif shift.type == cs.arm64.ARM64_SFT_ROR and shift.type in shifts:
                reg2 = ROR(reg2, shift.value, reg2_size)

            else:
                raise Aarch64InvalidInstruction

        result, nzcv = action(reg1, reg2)
        if flags:
            cpu.regfile.nzcv = nzcv
        result = UInt(result, res_op.size)
        res_op.write(result)

    def _ldp_stp(cpu, reg_op1, reg_op2, mem_op, mimm_op, ldp):
        assert reg_op1.type is cs.arm64.ARM64_OP_REG
        assert reg_op2.type is cs.arm64.ARM64_OP_REG
        assert mem_op.type is cs.arm64.ARM64_OP_MEM
        assert not mimm_op or mimm_op.type is cs.arm64.ARM64_OP_IMM

        post_index_rx = "[01]{2}"  # opc
        post_index_rx += "101"
        post_index_rx += "[01]"
        post_index_rx += "001"
        if ldp:
            post_index_rx += "1"  # L
        else:
            post_index_rx += "0"  # L
        post_index_rx += "[01]{7}"  # imm7
        post_index_rx += "[01]{5}"  # Rt2
        post_index_rx += "[01]{5}"  # Rn
        post_index_rx += "[01]{5}"  # Rt

        pre_index_rx = "[01]{2}"  # opc
        pre_index_rx += "101"
        pre_index_rx += "[01]"
        pre_index_rx += "011"
        if ldp:
            pre_index_rx += "1"  # L
        else:
            pre_index_rx += "0"  # L
        pre_index_rx += "[01]{7}"  # imm7
        pre_index_rx += "[01]{5}"  # Rt2
        pre_index_rx += "[01]{5}"  # Rn
        pre_index_rx += "[01]{5}"  # Rt

        signed_offset_rx = "[01]{2}"  # opc
        signed_offset_rx += "101"
        signed_offset_rx += "[01]"
        signed_offset_rx += "010"
        if ldp:
            signed_offset_rx += "1"  # L
        else:
            signed_offset_rx += "0"  # L
        signed_offset_rx += "[01]{7}"  # imm7
        signed_offset_rx += "[01]{5}"  # Rt2
        signed_offset_rx += "[01]{5}"  # Rn
        signed_offset_rx += "[01]{5}"  # Rt

        assert (
            re.match(post_index_rx, cpu.insn_bit_str)
            or re.match(pre_index_rx, cpu.insn_bit_str)
            or re.match(signed_offset_rx, cpu.insn_bit_str)
        )

        # XXX: SIMD&FP: check if trapped.

        base = cpu.regfile.read(mem_op.mem.base)
        imm = mem_op.mem.disp

        if mimm_op:  # post-indexed
            wback = mimm_op.op.imm
        else:
            wback = imm  # use it for writeback if applicable

        if ldp:
            result1 = cpu.read_int(base + imm, reg_op1.size)
            reg_op1.write(result1)

            result2 = cpu.read_int(base + imm + reg_op1.size // 8, reg_op2.size)
            reg_op2.write(result2)
        else:
            reg1 = reg_op1.read()
            cpu.write_int(base + imm, reg1, reg_op1.size)

            reg2 = reg_op2.read()
            cpu.write_int(base + imm + reg_op1.size // 8, reg2, reg_op2.size)

        if cpu.instruction.writeback:
            cpu.regfile.write(mem_op.mem.base, base + wback)

    def _ldr_str_immediate(cpu, reg_op, mem_op, mimm_op, ldr, size=None, sextend=False):
        assert reg_op.type is cs.arm64.ARM64_OP_REG
        assert mem_op.type is cs.arm64.ARM64_OP_MEM
        assert not mimm_op or mimm_op.type is cs.arm64.ARM64_OP_IMM

        if size == 8:
            post_index_rx = "00"  # size
        elif size == 16:
            post_index_rx = "01"  # size
        else:
            post_index_rx = "1[01]"  # size
        post_index_rx += "111"
        post_index_rx += "0"
        post_index_rx += "00"
        if ldr and sextend:
            post_index_rx += "10"  # opc
        elif ldr:
            post_index_rx += "01"  # opc
        else:
            post_index_rx += "00"  # opc
        post_index_rx += "0"
        post_index_rx += "[01]{9}"  # imm9
        post_index_rx += "01"
        post_index_rx += "[01]{5}"  # Rn
        post_index_rx += "[01]{5}"  # Rt

        if size == 8:
            pre_index_rx = "00"  # size
        elif size == 16:
            pre_index_rx = "01"  # size
        else:
            pre_index_rx = "1[01]"  # size
        pre_index_rx += "111"
        pre_index_rx += "0"
        pre_index_rx += "00"
        if ldr and sextend:
            pre_index_rx += "10"  # opc
        elif ldr:
            pre_index_rx += "01"  # opc
        else:
            pre_index_rx += "00"  # opc
        pre_index_rx += "0"
        pre_index_rx += "[01]{9}"  # imm9
        pre_index_rx += "11"
        pre_index_rx += "[01]{5}"  # Rn
        pre_index_rx += "[01]{5}"  # Rt

        if size == 8:
            unsigned_offset_rx = "00"  # size
        elif size == 16:
            unsigned_offset_rx = "01"  # size
        else:
            unsigned_offset_rx = "1[01]"  # size
        unsigned_offset_rx += "111"
        unsigned_offset_rx += "0"
        unsigned_offset_rx += "01"
        if ldr and sextend:
            unsigned_offset_rx += "10"  # opc
        elif ldr:
            unsigned_offset_rx += "01"  # opc
        else:
            unsigned_offset_rx += "00"  # opc
        unsigned_offset_rx += "[01]{12}"  # imm12
        unsigned_offset_rx += "[01]{5}"  # Rn
        unsigned_offset_rx += "[01]{5}"  # Rt

        assert (
            re.match(post_index_rx, cpu.insn_bit_str)
            or re.match(pre_index_rx, cpu.insn_bit_str)
            or re.match(unsigned_offset_rx, cpu.insn_bit_str)
        )

        base = cpu.regfile.read(mem_op.mem.base)
        imm = mem_op.mem.disp
        size = size if size else reg_op.size

        if mimm_op:  # post-indexed
            wback = mimm_op.op.imm
        else:
            wback = imm  # use it for writeback if applicable

        if ldr:
            result = cpu.read_int(base + imm, size)
            if sextend:
                result = Operators.SEXTEND(result, size, reg_op.size)
            else:
                result = Operators.ZEXTEND(result, reg_op.size)
            reg_op.write(result)
        else:
            reg = reg_op.read()
            cpu.write_int(base + imm, reg, size)

        if cpu.instruction.writeback:
            cpu.regfile.write(mem_op.mem.base, base + wback)

    def _ldr_str_register(cpu, reg_op, mem_op, ldr, size=None, sextend=False):
        assert reg_op.type is cs.arm64.ARM64_OP_REG
        assert mem_op.type is cs.arm64.ARM64_OP_MEM

        if size == 8:
            insn_rx = "00"  # size
        elif size == 16:
            insn_rx = "01"  # size
        else:
            insn_rx = "1[01]"  # size
        insn_rx += "111"
        insn_rx += "0"
        insn_rx += "00"
        if ldr and sextend:
            insn_rx += "10"  # opc
        elif ldr:
            insn_rx += "01"  # opc
        else:
            insn_rx += "00"  # opc
        insn_rx += "1"
        insn_rx += "[01]{5}"  # Rm
        insn_rx += "[01]{3}"  # option
        insn_rx += "[01]"  # S
        insn_rx += "10"
        insn_rx += "[01]{5}"  # Rn
        insn_rx += "[01]{5}"  # Rt

        assert re.match(insn_rx, cpu.insn_bit_str)

        base = cpu.regfile.read(mem_op.mem.base)
        index = cpu.regfile.read(mem_op.mem.index)
        index_size = cpu.regfile.size(mem_op.mem.index)
        size = size if size else reg_op.size

        if mem_op.is_extended():
            ext = mem_op.op.ext

            assert ext in [
                cs.arm64.ARM64_EXT_UXTW,
                cs.arm64.ARM64_EXT_SXTW,
                cs.arm64.ARM64_EXT_SXTX,
            ]

            if ext == cs.arm64.ARM64_EXT_UXTW:
                index = Operators.ZEXTEND(index, cpu.address_bit_size)
                index_size = cpu.address_bit_size

            elif ext == cs.arm64.ARM64_EXT_SXTW:
                index = Operators.SEXTEND(index, index_size, cpu.address_bit_size)
                index_size = cpu.address_bit_size

            elif ext == cs.arm64.ARM64_EXT_SXTX:
                index = Operators.SEXTEND(index, index_size, cpu.address_bit_size)
                index_size = cpu.address_bit_size

            else:
                raise Aarch64InvalidInstruction

        if mem_op.is_shifted():
            shift = mem_op.op.shift
            assert shift.type == cs.arm64.ARM64_SFT_LSL
            index = LSL(index, shift.value, index_size)

        base = UInt(base, cpu.address_bit_size)
        index = SInt(index, cpu.address_bit_size)

        if ldr:
            result = cpu.read_int(base + index, size)
            if sextend:
                result = Operators.SEXTEND(result, size, cpu.address_bit_size)
            reg_op.write(result)
        else:
            reg = reg_op.read()
            cpu.write_int(base + index, reg, size)

    def _ldr_literal(cpu, reg_op, imm_op, size=None, sextend=False):
        assert reg_op.type is cs.arm64.ARM64_OP_REG
        assert imm_op.type is cs.arm64.ARM64_OP_IMM

        if sextend:
            insn_rx = "10"  # opc
        else:
            insn_rx = "0[01]"  # opc
        insn_rx += "011"
        insn_rx += "0"
        insn_rx += "00"
        insn_rx += "[01]{19}"  # imm19
        insn_rx += "[01]{5}"  # Rt

        assert re.match(insn_rx, cpu.insn_bit_str)

        size = size if size else reg_op.size
        imm = imm_op.op.imm

        result = cpu.read_int(imm, size)
        if sextend:
            result = Operators.SEXTEND(result, size, cpu.address_bit_size)
        reg_op.write(result)

    def _ldur_stur(cpu, reg_op, mem_op, ldur):
        assert reg_op.type is cs.arm64.ARM64_OP_REG
        assert mem_op.type is cs.arm64.ARM64_OP_MEM

        insn_rx = "1[01]"  # size
        insn_rx += "111"
        insn_rx += "0"
        insn_rx += "00"
        if ldur:
            insn_rx += "01"  # opc
        else:
            insn_rx += "00"  # opc
        insn_rx += "0"
        insn_rx += "[01]{9}"  # imm9
        insn_rx += "00"
        insn_rx += "[01]{5}"  # Rn
        insn_rx += "[01]{5}"  # Rt

        assert re.match(insn_rx, cpu.insn_bit_str)

        base = cpu.regfile.read(mem_op.mem.base)
        imm = mem_op.mem.disp

        assert imm >= -256 and imm <= 255

        if ldur:
            result = cpu.read_int(base + imm, reg_op.size)
            reg_op.write(result)
        else:
            reg = reg_op.read()
            cpu.write_int(base + imm, reg, reg_op.size)

    def _ADD_extended_register(cpu, res_op, reg_op1, reg_op2):
        """
        ADD (extended register).

        :param res_op: destination register.
        :param reg_op1: source register.
        :param reg_op2: source register.
        """
        cpu._adds_subs_extended_register(res_op, reg_op1, reg_op2, mnem="add")

    def _ADD_immediate(cpu, res_op, reg_op, imm_op):
        """
        ADD (immediate).

        :param res_op: destination register.
        :param reg_op: source register.
        :param imm_op: immediate.
        """
        cpu._adds_subs_immediate(res_op, reg_op, imm_op, mnem="add")

    def _ADD_shifted_register(cpu, res_op, reg_op1, reg_op2):
        """
        ADD (shifted register).

        :param res_op: destination register.
        :param reg_op1: source register.
        :param reg_op2: source register.
        """
        cpu._adds_subs_shifted_register(res_op, reg_op1, reg_op2, mnem="add")

    def _ADD_vector(cpu, res_op, reg_op1, reg_op2):
        """
        ADD (vector).

        :param res_op: destination register.
        :param reg_op1: source register.
        :param reg_op2: source register.
        """
        cpu._add_sub_vector(res_op, reg_op1, reg_op2, add=True)

    @instruction
    def ADD(cpu, res_op, reg_op, reg_imm_op):
        """
        Combines ADD (extended register), ADD (immediate), ADD (shifted
        register), and ADD (vector).

        :param res_op: destination register.
        :param reg_op: source register.
        :param reg_imm_op: source register or immediate.
        """
        assert res_op.type is cs.arm64.ARM64_OP_REG
        assert reg_op.type is cs.arm64.ARM64_OP_REG
        assert reg_imm_op.type in [cs.arm64.ARM64_OP_REG, cs.arm64.ARM64_OP_IMM]

        bit21 = cpu.insn_bit_str[-22]
        bit24 = cpu.insn_bit_str[-25]

        if reg_imm_op.type == cs.arm64.ARM64_OP_IMM:
            cpu._ADD_immediate(res_op, reg_op, reg_imm_op)

        elif reg_imm_op.type == cs.arm64.ARM64_OP_REG and bit24 == "0":
            cpu._ADD_vector(res_op, reg_op, reg_imm_op)

        elif reg_imm_op.type == cs.arm64.ARM64_OP_REG and bit24 == "1" and bit21 == "0":
            cpu._ADD_shifted_register(res_op, reg_op, reg_imm_op)

        elif reg_imm_op.type == cs.arm64.ARM64_OP_REG and bit24 == "1" and bit21 == "1":
            cpu._ADD_extended_register(res_op, reg_op, reg_imm_op)

        else:
            raise Aarch64InvalidInstruction

    def _ADDP_scalar(cpu, res_op, reg_op):
        """
        ADDP (scalar).

        :param res_op: destination register.
        :param reg_op: source register.
        """
        assert res_op.type is cs.arm64.ARM64_OP_REG
        assert reg_op.type is cs.arm64.ARM64_OP_REG

        insn_rx = "01"
        insn_rx += "0"
        insn_rx += "11110"
        insn_rx += "[01]{2}"  # size
        insn_rx += "11000"
        insn_rx += "11011"
        insn_rx += "10"
        insn_rx += "[01]{5}"  # Rn
        insn_rx += "[01]{5}"  # Rd

        assert re.match(insn_rx, cpu.insn_bit_str)

        # XXX: Check if trapped.

        reg = reg_op.read()

        assert reg_op.op.vas == cs.arm64.ARM64_VAS_2D
        hi = Operators.EXTRACT(reg, 64, 64)
        lo = Operators.EXTRACT(reg, 0, 64)

        result = UInt(hi + lo, res_op.size)
        res_op.write(result)

    def _ADDP_vector(cpu, res_op, reg_op1, reg_op2):
        """
        ADDP (vector).

        :param res_op: destination register.
        :param reg_op1: source register.
        :param reg_op2: source register.
        """
        assert res_op.type is cs.arm64.ARM64_OP_REG
        assert reg_op1.type is cs.arm64.ARM64_OP_REG
        assert reg_op2.type is cs.arm64.ARM64_OP_REG

        insn_rx = "0"
        insn_rx += "[01]"  # Q
        insn_rx += "0"
        insn_rx += "01110"
        insn_rx += "[01]{2}"  # size
        insn_rx += "1"
        insn_rx += "[01]{5}"  # Rm
        insn_rx += "10111"
        insn_rx += "1"
        insn_rx += "[01]{5}"  # Rn
        insn_rx += "[01]{5}"  # Rd

        assert re.match(insn_rx, cpu.insn_bit_str)

        # XXX: Check if trapped.

        reg1 = reg_op1.read()
        reg2 = reg_op2.read()
        vas = res_op.op.vas

        if vas == cs.arm64.ARM64_VAS_8B:
            elem_size = 8
            elem_count = 8

        elif vas == cs.arm64.ARM64_VAS_16B:
            elem_size = 8
            elem_count = 16

        elif vas == cs.arm64.ARM64_VAS_4H:
            elem_size = 16
            elem_count = 4

        elif vas == cs.arm64.ARM64_VAS_8H:
            elem_size = 16
            elem_count = 8

        elif vas == cs.arm64.ARM64_VAS_2S:
            elem_size = 32
            elem_count = 2

        elif vas == cs.arm64.ARM64_VAS_4S:
            elem_size = 32
            elem_count = 4

        elif vas == cs.arm64.ARM64_VAS_2D:
            elem_size = 64
            elem_count = 2

        else:
            raise Aarch64InvalidInstruction

        size = elem_size * elem_count

        reg1 = Operators.EXTRACT(reg1, 0, size)
        reg2 = Operators.EXTRACT(reg2, 0, size)

        reg1 = Operators.ZEXTEND(reg1, size * 2)
        reg2 = Operators.ZEXTEND(reg2, size * 2)

        concat = UInt((reg2 << size) | reg1, size * 2)

        result = 0
        for i in range(elem_count):
            elem1 = Operators.EXTRACT(concat, (2 * i) * elem_size, elem_size)
            elem2 = Operators.EXTRACT(concat, (2 * i + 1) * elem_size, elem_size)
            elem = UInt(elem1 + elem2, elem_size)
            elem = Operators.ZEXTEND(elem, res_op.size)
            result |= elem << (i * elem_size)

        result = UInt(result, res_op.size)
        res_op.write(result)

    @instruction
    def ADDP(cpu, res_op, reg_op1, mreg_op2=None):
        """
        Combines ADDP (scalar) and ADDP (vector).

        :param res_op: destination register.
        :param reg_op1: source register.
        :param mreg_op2: None or source register.
        """
        assert res_op.type is cs.arm64.ARM64_OP_REG
        assert reg_op1.type is cs.arm64.ARM64_OP_REG
        assert not mreg_op2 or mreg_op2.type is cs.arm64.ARM64_OP_REG

        if mreg_op2:
            cpu._ADDP_vector(res_op, reg_op1, mreg_op2)
        else:
            cpu._ADDP_scalar(res_op, reg_op1)

    def _ADDS_extended_register(cpu, res_op, reg_op1, reg_op2):
        """
        ADDS (extended register).

        :param res_op: destination register.
        :param reg_op1: source register.
        :param reg_op2: source register.
        """
        cpu._adds_subs_extended_register(res_op, reg_op1, reg_op2, mnem="adds")

    def _ADDS_immediate(cpu, res_op, reg_op, imm_op):
        """
        ADDS (immediate).

        :param res_op: destination register.
        :param reg_op: source register.
        :param imm_op: immediate.
        """
        cpu._adds_subs_immediate(res_op, reg_op, imm_op, mnem="adds")

    def _ADDS_shifted_register(cpu, res_op, reg_op1, reg_op2):
        """
        ADDS (shifted register).

        :param res_op: destination register.
        :param reg_op1: source register.
        :param reg_op2: source register.
        """
        cpu._adds_subs_shifted_register(res_op, reg_op1, reg_op2, mnem="adds")

    @instruction
    def ADDS(cpu, res_op, reg_op, reg_imm_op):
        """
        Combines ADDS (extended register), ADDS (immediate), and ADDS (shifted
        register).

        :param res_op: destination register.
        :param reg_op: source register.
        :param reg_imm_op: source register or immediate.
        """
        assert res_op.type is cs.arm64.ARM64_OP_REG
        assert reg_op.type is cs.arm64.ARM64_OP_REG
        assert reg_imm_op.type in [cs.arm64.ARM64_OP_REG, cs.arm64.ARM64_OP_IMM]

        bit21 = cpu.insn_bit_str[-22]

        if reg_imm_op.type == cs.arm64.ARM64_OP_IMM:
            cpu._ADDS_immediate(res_op, reg_op, reg_imm_op)

        elif reg_imm_op.type == cs.arm64.ARM64_OP_REG and bit21 == "0":
            cpu._ADDS_shifted_register(res_op, reg_op, reg_imm_op)

        elif reg_imm_op.type == cs.arm64.ARM64_OP_REG and bit21 == "1":
            cpu._ADDS_extended_register(res_op, reg_op, reg_imm_op)

        else:
            raise Aarch64InvalidInstruction

    @instruction
    def ADR(cpu, res_op, imm_op):
        """
        ADR.

        :param res_op: destination register.
        :param imm_op: immediate.
        """
        assert res_op.type is cs.arm64.ARM64_OP_REG
        assert imm_op.type is cs.arm64.ARM64_OP_IMM

        insn_rx = "0"  # op
        insn_rx += "[01]{2}"  # immlo
        insn_rx += "10000"
        insn_rx += "[01]{19}"  # immhi
        insn_rx += "[01]{5}"  # Rd

        assert re.match(insn_rx, cpu.insn_bit_str)

        imm = imm_op.op.imm  # PC + offset
        res_op.write(imm)

    @instruction
    def ADRP(cpu, res_op, imm_op):
        """
        ADRP.

        :param res_op: destination register.
        :param imm_op: immediate.
        """
        assert res_op.type is cs.arm64.ARM64_OP_REG
        assert imm_op.type is cs.arm64.ARM64_OP_IMM

        insn_rx = "1"  # op
        insn_rx += "[01]{2}"  # immlo
        insn_rx += "10000"
        insn_rx += "[01]{19}"  # immhi
        insn_rx += "[01]{5}"  # Rd

        assert re.match(insn_rx, cpu.insn_bit_str)

        imm = imm_op.op.imm  # PC + offset
        res_op.write(imm)

    def _AND_immediate(cpu, res_op, reg_op, imm_op):
        """
        AND (immediate).

        :param res_op: destination register.
        :param reg_op: source register.
        :param imm_op: immediate.
        """
        assert res_op.type is cs.arm64.ARM64_OP_REG
        assert reg_op.type is cs.arm64.ARM64_OP_REG
        assert imm_op.type is cs.arm64.ARM64_OP_IMM

        insn_rx = "[01]"  # sf
        insn_rx += "00"  # opc
        insn_rx += "100100"
        insn_rx += "[01]"  # N
        insn_rx += "[01]{6}"  # immr
        insn_rx += "[01]{6}"  # imms
        insn_rx += "[01]{5}"  # Rn
        insn_rx += "[01]{5}"  # Rd

        assert re.match(insn_rx, cpu.insn_bit_str)

        reg = reg_op.read()
        imm = imm_op.op.imm
        result = UInt(reg & imm, res_op.size)
        res_op.write(result)

    def _AND_shifted_register(cpu, res_op, reg_op1, reg_op2):
        """
        AND (shifted register).

        :param res_op: destination register.
        :param reg_op1: source register.
        :param reg_op2: source register.
        """
        assert res_op.type is cs.arm64.ARM64_OP_REG
        assert reg_op1.type is cs.arm64.ARM64_OP_REG
        assert reg_op2.type is cs.arm64.ARM64_OP_REG

        insn_rx = "[01]"  # sf
        insn_rx += "00"  # opc
        insn_rx += "01010"
        insn_rx += "[01]{2}"  # shift
        insn_rx += "0"  # N
        insn_rx += "[01]{5}"  # Rm
        insn_rx += "[01]{6}"  # imm6
        insn_rx += "[01]{5}"  # Rn
        insn_rx += "[01]{5}"  # Rd

        assert re.match(insn_rx, cpu.insn_bit_str)

        cpu._shifted_register(
            res_op=res_op,
            reg_op1=reg_op1,
            reg_op2=reg_op2,
            action=lambda x, y: (x & y, None),
            shifts=[
                cs.arm64.ARM64_SFT_LSL,
                cs.arm64.ARM64_SFT_LSR,
                cs.arm64.ARM64_SFT_ASR,
                cs.arm64.ARM64_SFT_ROR,
            ],
        )

    def _AND_vector(cpu, res_op, reg_op1, reg_op2):
        """
        AND (vector).

        :param res_op: destination register.
        :param reg_op1: source register.
        :param reg_op2: source register.
        """
        assert res_op.type is cs.arm64.ARM64_OP_REG
        assert reg_op1.type is cs.arm64.ARM64_OP_REG
        assert reg_op2.type is cs.arm64.ARM64_OP_REG

        insn_rx = "0"
        insn_rx += "[01]"  # Q
        insn_rx += "0"
        insn_rx += "01110"
        insn_rx += "00"  # size
        insn_rx += "1"
        insn_rx += "[01]{5}"  # Rm
        insn_rx += "00011"
        insn_rx += "1"
        insn_rx += "[01]{5}"  # Rn
        insn_rx += "[01]{5}"  # Rd

        assert re.match(insn_rx, cpu.insn_bit_str)

        # XXX: Check if trapped.

        reg1 = reg_op1.read()
        reg2 = reg_op2.read()
        vas = res_op.op.vas

        if vas == cs.arm64.ARM64_VAS_8B:
            reg1 = Operators.EXTRACT(reg1, 0, 64)
            reg2 = Operators.EXTRACT(reg2, 0, 64)

        elif vas == cs.arm64.ARM64_VAS_16B:
            pass

        else:
            raise Aarch64InvalidInstruction

        result = UInt(reg1 & reg2, res_op.size)
        res_op.write(result)

    @instruction
    def AND(cpu, res_op, reg_op, reg_imm_op):
        """
        Combines AND (immediate), AND (shifted register), and AND (vector).

        :param res_op: destination register.
        :param reg_op: source register.
        :param reg_imm_op: source register or immediate.
        """
        assert res_op.type is cs.arm64.ARM64_OP_REG
        assert reg_op.type is cs.arm64.ARM64_OP_REG
        assert reg_imm_op.type in [cs.arm64.ARM64_OP_REG, cs.arm64.ARM64_OP_IMM]

        bit21 = cpu.insn_bit_str[-22]

        if reg_imm_op.type == cs.arm64.ARM64_OP_REG and bit21 == "0":
            cpu._AND_shifted_register(res_op, reg_op, reg_imm_op)

        elif reg_imm_op.type == cs.arm64.ARM64_OP_REG and bit21 == "1":
            cpu._AND_vector(res_op, reg_op, reg_imm_op)

        elif reg_imm_op.type == cs.arm64.ARM64_OP_IMM:
            cpu._AND_immediate(res_op, reg_op, reg_imm_op)

        else:
            raise Aarch64InvalidInstruction

    def _ANDS_immediate(cpu, res_op, reg_op, imm_op):
        """
        ANDS (immediate).

        :param res_op: destination register.
        :param reg_op: source register.
        :param imm_op: immediate.
        """
        assert res_op.type is cs.arm64.ARM64_OP_REG
        assert reg_op.type is cs.arm64.ARM64_OP_REG
        assert imm_op.type is cs.arm64.ARM64_OP_IMM

        insn_rx = "[01]"  # sf
        insn_rx += "11"  # opc
        insn_rx += "100100"
        insn_rx += "[01]"  # N
        insn_rx += "[01]{6}"  # immr
        insn_rx += "[01]{6}"  # imms
        insn_rx += "[01]{5}"  # Rn
        insn_rx += "[01]{5}"  # Rd

        assert re.match(insn_rx, cpu.insn_bit_str)

        reg = reg_op.read()
        imm = imm_op.op.imm
        result = UInt(reg & imm, res_op.size)
        res_op.write(result)

        n = Operators.EXTRACT(result, res_op.size - 1, 1)
        z = Operators.ITEBV(1, result == 0, 1, 0)
        cpu.regfile.nzcv = (n, z, 0, 0)

    def _ANDS_shifted_register(cpu, res_op, reg_op1, reg_op2):
        """
        ANDS (shifted register).

        :param res_op: destination register.
        :param reg_op1: source register.
        :param reg_op2: source register.
        """
        assert res_op.type is cs.arm64.ARM64_OP_REG
        assert reg_op1.type is cs.arm64.ARM64_OP_REG
        assert reg_op2.type is cs.arm64.ARM64_OP_REG

        insn_rx = "[01]"  # sf
        insn_rx += "11"  # opc
        insn_rx += "01010"
        insn_rx += "[01]{2}"  # shift
        insn_rx += "0"  # N
        insn_rx += "[01]{5}"  # Rm
        insn_rx += "[01]{6}"  # imm6
        insn_rx += "[01]{5}"  # Rn
        insn_rx += "[01]{5}"  # Rd

        assert re.match(insn_rx, cpu.insn_bit_str)

        def action(x, y):
            result = x & y
            n = Operators.EXTRACT(result, res_op.size - 1, 1)
            z = Operators.ITEBV(1, result == 0, 1, 0)
            return (result, (n, z, 0, 0))

        cpu._shifted_register(
            res_op=res_op,
            reg_op1=reg_op1,
            reg_op2=reg_op2,
            action=lambda x, y: action(x, y),
            flags=True,
            shifts=[
                cs.arm64.ARM64_SFT_LSL,
                cs.arm64.ARM64_SFT_LSR,
                cs.arm64.ARM64_SFT_ASR,
                cs.arm64.ARM64_SFT_ROR,
            ],
        )

    @instruction
    def ANDS(cpu, res_op, reg_op, reg_imm_op):
        """
        Combines ANDS (immediate) and ANDS (shifted register).

        :param res_op: destination register.
        :param reg_op: source register.
        :param reg_imm_op: source register or immediate.
        """
        assert res_op.type is cs.arm64.ARM64_OP_REG
        assert reg_op.type is cs.arm64.ARM64_OP_REG
        assert reg_imm_op.type in [cs.arm64.ARM64_OP_REG, cs.arm64.ARM64_OP_IMM]

        if reg_imm_op.type == cs.arm64.ARM64_OP_REG:
            cpu._ANDS_shifted_register(res_op, reg_op, reg_imm_op)

        elif reg_imm_op.type == cs.arm64.ARM64_OP_IMM:
            cpu._ANDS_immediate(res_op, reg_op, reg_imm_op)

        else:
            raise Aarch64InvalidInstruction

    def _ASR_immediate(cpu, res_op, reg_op, immr_op):
        """
        ASR (immediate).

        :param res_op: destination register.
        :param reg_op: source register.
        :param immr_op: immediate.
        """
        assert res_op.type is cs.arm64.ARM64_OP_REG
        assert reg_op.type is cs.arm64.ARM64_OP_REG
        assert immr_op.type is cs.arm64.ARM64_OP_IMM

        insn_rx = "[01]"  # sf
        insn_rx += "00"  # opc
        insn_rx += "100110"
        insn_rx += "[01]"  # N
        insn_rx += "[01]{6}"  # immr
        insn_rx += "[01]1{5}"  # imms
        insn_rx += "[01]{5}"  # Rn
        insn_rx += "[01]{5}"  # Rd

        assert re.match(insn_rx, cpu.insn_bit_str)

        # Fake an immediate operand.
        imms_op = Aarch64Operand.make_imm(cpu, res_op.size - 1)

        # The 'instruction' decorator advances PC, so call the original
        # method.
        cpu.SBFM.__wrapped__(cpu, res_op, reg_op, immr_op, imms_op)

    def _ASR_register(cpu, res_op, reg_op1, reg_op2):
        """
        ASR (register).

        :param res_op: destination register.
        :param reg_op1: source register.
        :param reg_op2: source register.
        """
        assert res_op.type is cs.arm64.ARM64_OP_REG
        assert reg_op1.type is cs.arm64.ARM64_OP_REG
        assert reg_op2.type is cs.arm64.ARM64_OP_REG

        insn_rx = "[01]"  # sf
        insn_rx += "0"
        insn_rx += "0"
        insn_rx += "11010110"
        insn_rx += "[01]{5}"  # Rm
        insn_rx += "0010"
        insn_rx += "10"  # op2
        insn_rx += "[01]{5}"  # Rn
        insn_rx += "[01]{5}"  # Rd

        assert re.match(insn_rx, cpu.insn_bit_str)

        # The 'instruction' decorator advances PC, so call the original
        # method.
        cpu.ASRV.__wrapped__(cpu, res_op, reg_op1, reg_op2)

    @instruction
    def ASR(cpu, res_op, reg_op, reg_imm_op):
        """
        Combines ASR (register) and ASR (immediate).

        :param res_op: destination register.
        :param reg_op: source register.
        :param reg_imm_op: source register or immediate.
        """
        assert res_op.type is cs.arm64.ARM64_OP_REG
        assert reg_op.type is cs.arm64.ARM64_OP_REG
        assert reg_imm_op.type in [cs.arm64.ARM64_OP_REG, cs.arm64.ARM64_OP_IMM]

        if reg_imm_op.type == cs.arm64.ARM64_OP_REG:
            cpu._ASR_register(res_op, reg_op, reg_imm_op)

        elif reg_imm_op.type == cs.arm64.ARM64_OP_IMM:
            cpu._ASR_immediate(res_op, reg_op, reg_imm_op)

        else:
            raise Aarch64InvalidInstruction

    @instruction
    def ASRV(cpu, res_op, reg_op1, reg_op2):
        """
        ASRV.

        :param res_op: destination register.
        :param reg_op1: source register.
        :param reg_op2: source register.
        """
        assert res_op.type is cs.arm64.ARM64_OP_REG
        assert reg_op1.type is cs.arm64.ARM64_OP_REG
        assert reg_op2.type is cs.arm64.ARM64_OP_REG

        insn_rx = "[01]"  # sf
        insn_rx += "0"
        insn_rx += "0"
        insn_rx += "11010110"
        insn_rx += "[01]{5}"  # Rm
        insn_rx += "0010"
        insn_rx += "10"  # op2
        insn_rx += "[01]{5}"  # Rn
        insn_rx += "[01]{5}"  # Rd

        assert re.match(insn_rx, cpu.insn_bit_str)

        reg = reg_op1.read()
        sft = reg_op2.read()

        result = ASR(reg, sft % res_op.size, res_op.size)
        res_op.write(result)

    @instruction
    def B_cond(cpu, imm_op):
        """
        B.cond.

        :param imm_op: immediate.
        """
        assert imm_op.type is cs.arm64.ARM64_OP_IMM

        insn_rx = "0101010"
        insn_rx += "0"
        insn_rx += "[01]{19}"  # imm19
        insn_rx += "0"
        insn_rx += "[01]{4}"  # cond

        assert re.match(insn_rx, cpu.insn_bit_str)

        imm = imm_op.op.imm

        cpu.PC = Operators.ITEBV(
            cpu.regfile.size("PC"), cpu.cond_holds(cpu.instruction.cc), imm, cpu.PC
        )

    @instruction
    def B(cpu, imm_op):
        """
        B.

        :param imm_op: immediate.
        """
        assert imm_op.type is cs.arm64.ARM64_OP_IMM

        insn_rx = "0"  # op
        insn_rx += "00101"
        insn_rx += "[01]{26}"  # imm26

        assert re.match(insn_rx, cpu.insn_bit_str)

        imm = imm_op.op.imm
        cpu.PC = imm

    @instruction
    def BFC(cpu, res_op, lsb_op, width_op):
        """
        BFC.

        :param res_op: destination register.
        :param lsb_op: immediate.
        :param width_op: immediate.
        """
        assert res_op.type is cs.arm64.ARM64_OP_REG
        assert lsb_op.type is cs.arm64.ARM64_OP_IMM
        assert width_op.type is cs.arm64.ARM64_OP_IMM

        insn_rx = "[01]"  # sf
        insn_rx += "01"  # opc
        insn_rx += "100110"
        insn_rx += "[01]"  # N
        insn_rx += "[01]{6}"  # immr
        insn_rx += "[01]{6}"  # imms
        insn_rx += "1{5}"  # Rn
        insn_rx += "[01]{5}"  # Rd

        assert re.match(insn_rx, cpu.insn_bit_str)

        lsb = lsb_op.op.imm
        lsb_op.value.imm = -lsb % res_op.size
        width_op.value.imm -= 1

        # Fake a register operand.
        if res_op.size == 32:
            zr = Aarch64Operand.make_reg(cpu, cs.arm64.ARM64_REG_WZR)
        elif res_op.size == 64:
            zr = Aarch64Operand.make_reg(cpu, cs.arm64.ARM64_REG_XZR)
        else:
            raise Aarch64InvalidInstruction

        # The 'instruction' decorator advances PC, so call the original
        # method.
        cpu.BFM.__wrapped__(cpu, res_op, zr, lsb_op, width_op)

    @instruction
    def BFI(cpu, res_op, reg_op, lsb_op, width_op):
        """
        BFI.

        :param res_op: destination register.
        :param reg_op: source register.
        :param lsb_op: immediate.
        :param width_op: immediate.
        """
        assert res_op.type is cs.arm64.ARM64_OP_REG
        assert reg_op.type is cs.arm64.ARM64_OP_REG
        assert lsb_op.type is cs.arm64.ARM64_OP_IMM
        assert width_op.type is cs.arm64.ARM64_OP_IMM

        insn_rx = "[01]"  # sf
        insn_rx += "01"  # opc
        insn_rx += "100110"
        insn_rx += "[01]"  # N
        insn_rx += "[01]{6}"  # immr
        insn_rx += "[01]{6}"  # imms
        insn_rx += "(?!1{5})[01]{5}"  # Rn != 11111
        insn_rx += "[01]{5}"  # Rd

        assert re.match(insn_rx, cpu.insn_bit_str)

        lsb = lsb_op.op.imm
        lsb_op.value.imm = -lsb % res_op.size
        width_op.value.imm -= 1

        # The 'instruction' decorator advances PC, so call the original
        # method.
        cpu.BFM.__wrapped__(cpu, res_op, reg_op, lsb_op, width_op)

    @instruction
    def BFM(cpu, res_op, reg_op, immr_op, imms_op):
        """
        BFM.

        :param res_op: destination register.
        :param reg_op: source register.
        :param immr_op: immediate.
        :param imms_op: immediate.
        """
        assert res_op.type is cs.arm64.ARM64_OP_REG
        assert reg_op.type is cs.arm64.ARM64_OP_REG
        assert immr_op.type is cs.arm64.ARM64_OP_IMM
        assert imms_op.type is cs.arm64.ARM64_OP_IMM

        insn_rx = "[01]"  # sf
        insn_rx += "01"  # opc
        insn_rx += "100110"
        insn_rx += "[01]"  # N
        insn_rx += "[01]{6}"  # immr
        insn_rx += "[01]{6}"  # imms
        insn_rx += "[01]{5}"  # Rn
        insn_rx += "[01]{5}"  # Rd

        assert re.match(insn_rx, cpu.insn_bit_str)

        res = res_op.read()
        reg = reg_op.read()
        immr = immr_op.op.imm
        imms = imms_op.op.imm

        assert immr in range(res_op.size)
        assert imms in range(res_op.size)

        if imms >= immr:
            width = imms - immr + 1
            copy_from = immr
            copy_to = 0
        else:
            width = imms + 1
            copy_from = 0
            copy_to = res_op.size - immr

        result = ((reg & (Mask(width) << copy_from)) >> copy_from) << copy_to
        result |= res & ~(Mask(width) << copy_to)
        res_op.write(result)

    @instruction
    def BFXIL(cpu, res_op, reg_op, lsb_op, width_op):
        """
        BFXIL.

        :param res_op: destination register.
        :param reg_op: source register.
        :param lsb_op: immediate.
        :param width_op: immediate.
        """
        assert res_op.type is cs.arm64.ARM64_OP_REG
        assert reg_op.type is cs.arm64.ARM64_OP_REG
        assert lsb_op.type is cs.arm64.ARM64_OP_IMM
        assert width_op.type is cs.arm64.ARM64_OP_IMM

        insn_rx = "[01]"  # sf
        insn_rx += "01"  # opc
        insn_rx += "100110"
        insn_rx += "[01]"  # N
        insn_rx += "[01]{6}"  # immr
        insn_rx += "[01]{6}"  # imms
        insn_rx += "[01]{5}"  # Rn
        insn_rx += "[01]{5}"  # Rd

        assert re.match(insn_rx, cpu.insn_bit_str)

        lsb = lsb_op.op.imm
        width = width_op.op.imm
        width_op.value.imm = lsb + width - 1

        # The 'instruction' decorator advances PC, so call the original
        # method.
        cpu.BFM.__wrapped__(cpu, res_op, reg_op, lsb_op, width_op)

    # XXX: Support BIC (vector, immediate) and BIC (vector, register).
    @instruction
    def BIC(cpu, res_op, reg_op1, reg_op2):
        """
        BIC (shifted register).

        :param res_op: destination register.
        :param reg_op1: source register.
        :param reg_op2: source register.
        """
        assert res_op.type is cs.arm64.ARM64_OP_REG
        assert reg_op1.type is cs.arm64.ARM64_OP_REG
        assert reg_op2.type is cs.arm64.ARM64_OP_REG

        insn_rx = "[01]"  # sf
        insn_rx += "00"  # opc
        insn_rx += "01010"
        insn_rx += "[01]{2}"  # shift
        insn_rx += "1"  # N
        insn_rx += "[01]{5}"  # Rm
        insn_rx += "[01]{6}"  # imm6
        insn_rx += "[01]{5}"  # Rn
        insn_rx += "[01]{5}"  # Rd

        assert re.match(insn_rx, cpu.insn_bit_str)

        cpu._shifted_register(
            res_op=res_op,
            reg_op1=reg_op1,
            reg_op2=reg_op2,
            action=lambda x, y: (x & ~y, None),
            shifts=[
                cs.arm64.ARM64_SFT_LSL,
                cs.arm64.ARM64_SFT_LSR,
                cs.arm64.ARM64_SFT_ASR,
                cs.arm64.ARM64_SFT_ROR,
            ],
        )

    @instruction
    def BICS(cpu, res_op, reg_op1, reg_op2):
        """
        BICS (shifted register).

        :param res_op: destination register.
        :param reg_op1: source register.
        :param reg_op2: source register.
        """
        assert res_op.type is cs.arm64.ARM64_OP_REG
        assert reg_op1.type is cs.arm64.ARM64_OP_REG
        assert reg_op2.type is cs.arm64.ARM64_OP_REG

        insn_rx = "[01]"  # sf
        insn_rx += "11"  # opc
        insn_rx += "01010"
        insn_rx += "[01]{2}"  # shift
        insn_rx += "1"  # N
        insn_rx += "[01]{5}"  # Rm
        insn_rx += "[01]{6}"  # imm6
        insn_rx += "[01]{5}"  # Rn
        insn_rx += "[01]{5}"  # Rd

        assert re.match(insn_rx, cpu.insn_bit_str)

        def action(x, y):
            result = x & ~y
            n = Operators.EXTRACT(result, res_op.size - 1, 1)
            z = Operators.ITEBV(1, result == 0, 1, 0)
            return (result, (n, z, 0, 0))

        cpu._shifted_register(
            res_op=res_op,
            reg_op1=reg_op1,
            reg_op2=reg_op2,
            action=lambda x, y: action(x, y),
            flags=True,
            shifts=[
                cs.arm64.ARM64_SFT_LSL,
                cs.arm64.ARM64_SFT_LSR,
                cs.arm64.ARM64_SFT_ASR,
                cs.arm64.ARM64_SFT_ROR,
            ],
        )

    @instruction
    def BL(cpu, imm_op):
        """
        BL.

        :param imm_op: immediate.
        """
        assert imm_op.type is cs.arm64.ARM64_OP_IMM

        insn_rx = "1"  # op
        insn_rx += "00101"
        insn_rx += "[01]{26}"  # imm26

        assert re.match(insn_rx, cpu.insn_bit_str)

        imm = imm_op.op.imm
        # The 'instruction' decorator makes PC point to the next instruction.
        cpu.X30 = cpu.PC
        cpu.PC = imm

    @instruction
    def BLR(cpu, reg_op):
        """
        BLR.

        :param reg_op: register.
        """
        assert reg_op.type is cs.arm64.ARM64_OP_REG

        insn_rx = "1101011"
        insn_rx += "0"  # Z
        insn_rx += "0"
        insn_rx += "01"  # op
        insn_rx += "1{5}"
        insn_rx += "0{4}"
        insn_rx += "0"  # A
        insn_rx += "0"  # M
        insn_rx += "[01]{5}"  # Rn
        insn_rx += "0{5}"  # Rm

        assert re.match(insn_rx, cpu.insn_bit_str)

        reg = reg_op.read()
        # The 'instruction' decorator makes PC point to the next instruction.
        cpu.X30 = cpu.PC
        cpu.PC = reg

    @instruction
    def BR(cpu, reg_op):
        """
        BR.

        :param reg_op: register.
        """
        assert reg_op.type is cs.arm64.ARM64_OP_REG

        insn_rx = "1101011"
        insn_rx += "0"  # Z
        insn_rx += "0"
        insn_rx += "00"  # op
        insn_rx += "1{5}"
        insn_rx += "0{4}"
        insn_rx += "0"  # A
        insn_rx += "0"  # M
        insn_rx += "[01]{5}"  # Rn
        insn_rx += "0{5}"  # Rm

        assert re.match(insn_rx, cpu.insn_bit_str)

        reg = reg_op.read()
        cpu.PC = reg

    @instruction
    def CBNZ(cpu, reg_op, imm_op):
        """
        CBNZ.

        :param reg_op: register.
        :param imm_op: immediate.
        """
        assert reg_op.type is cs.arm64.ARM64_OP_REG
        assert imm_op.type is cs.arm64.ARM64_OP_IMM

        insn_rx = "[01]"  # sf
        insn_rx += "011010"
        insn_rx += "1"  # op
        insn_rx += "[01]{19}"  # imm19
        insn_rx += "[01]{5}"  # Rt

        assert re.match(insn_rx, cpu.insn_bit_str)

        reg = reg_op.read()
        imm = imm_op.op.imm

        cpu.PC = Operators.ITEBV(cpu.regfile.size("PC"), reg != 0, imm, cpu.PC)

    @instruction
    def CBZ(cpu, reg_op, imm_op):
        """
        CBZ.

        :param reg_op: register.
        :param imm_op: immediate.
        """
        assert reg_op.type is cs.arm64.ARM64_OP_REG
        assert imm_op.type is cs.arm64.ARM64_OP_IMM

        insn_rx = "[01]"  # sf
        insn_rx += "011010"
        insn_rx += "0"  # op
        insn_rx += "[01]{19}"  # imm19
        insn_rx += "[01]{5}"  # Rt

        assert re.match(insn_rx, cpu.insn_bit_str)

        reg = reg_op.read()
        imm = imm_op.op.imm

        cpu.PC = Operators.ITEBV(cpu.regfile.size("PC"), reg == 0, imm, cpu.PC)

    def _CCMP_immediate(cpu, reg_op, imm_op, nzcv_op):
        """
        CCMP (immediate).

        :param reg_op: register.
        :param imm_op: immediate.
        :param nzcv_op: immediate.
        """
        cpu._ccmp_imm_reg(reg_op, imm_op, nzcv_op, imm=True)

    def _CCMP_register(cpu, reg_op1, reg_op2, nzcv_op):
        """
        CCMP (register).

        :param reg_op1: register.
        :param reg_op2: register.
        :param nzcv_op: immediate.
        """
        cpu._ccmp_imm_reg(reg_op1, reg_op2, nzcv_op, imm=False)

    @instruction
    def CCMP(cpu, reg_op, reg_imm_op, nzcv_op):
        """
        Combines CCMP (register) and CCMP (immediate).

        :param reg_op: register.
        :param reg_imm_op: register or immediate.
        :param nzcv_op: immediate.
        """
        assert reg_op.type is cs.arm64.ARM64_OP_REG
        assert reg_imm_op.type in [cs.arm64.ARM64_OP_REG, cs.arm64.ARM64_OP_IMM]
        assert nzcv_op.type is cs.arm64.ARM64_OP_IMM

        if reg_imm_op.type == cs.arm64.ARM64_OP_REG:
            cpu._CCMP_register(reg_op, reg_imm_op, nzcv_op)

        elif reg_imm_op.type == cs.arm64.ARM64_OP_IMM:
            cpu._CCMP_immediate(reg_op, reg_imm_op, nzcv_op)

        else:
            raise Aarch64InvalidInstruction

    @instruction
    def CINC(cpu, res_op, reg_op):
        """
        CINC.

        :param res_op: destination register.
        :param reg_op: source register.
        """
        assert res_op.type is cs.arm64.ARM64_OP_REG
        assert reg_op.type is cs.arm64.ARM64_OP_REG

        insn_rx = "[01]"  # sf
        insn_rx += "0"  # op
        insn_rx += "0"
        insn_rx += "11010100"
        insn_rx += "(?!1{5})[01]{5}"  # Rm != 11111
        insn_rx += "(?!111[01])[01]{4}"  # cond != 111x
        insn_rx += "0"
        insn_rx += "1"  # o2
        insn_rx += "(?!1{5})[01]{5}"  # Rn != 11111
        insn_rx += "[01]{5}"  # Rd

        assert re.match(insn_rx, cpu.insn_bit_str)

        cond = cpu.invert_cond(cpu.instruction.cc)

        # The 'instruction' decorator advances PC, so call the original
        # method.
        cpu.CSINC.__wrapped__(cpu, res_op, reg_op, reg_op, cond)

    @instruction
    def CINV(cpu, res_op, reg_op):
        """
        CINV.

        :param res_op: destination register.
        :param reg_op: source register.
        """
        assert res_op.type is cs.arm64.ARM64_OP_REG
        assert reg_op.type is cs.arm64.ARM64_OP_REG

        insn_rx = "[01]"  # sf
        insn_rx += "1"  # op
        insn_rx += "0"
        insn_rx += "11010100"
        insn_rx += "(?!1{5})[01]{5}"  # Rm != 11111
        insn_rx += "(?!111[01])[01]{4}"  # cond != 111x
        insn_rx += "0"
        insn_rx += "0"  # o2
        insn_rx += "(?!1{5})[01]{5}"  # Rn != 11111
        insn_rx += "[01]{5}"  # Rd

        assert re.match(insn_rx, cpu.insn_bit_str)

        cond = cpu.invert_cond(cpu.instruction.cc)

        # The 'instruction' decorator advances PC, so call the original
        # method.
        cpu.CSINV.__wrapped__(cpu, res_op, reg_op, reg_op, cond)

    # XXX: Support CLZ (vector).
    @instruction
    def CLZ(cpu, res_op, reg_op):
        """
        CLZ.

        :param res_op: destination register.
        :param reg_op: source register.
        """
        assert res_op.type is cs.arm64.ARM64_OP_REG
        assert reg_op.type is cs.arm64.ARM64_OP_REG

        insn_rx = "[01]"  # sf
        insn_rx += "1"
        insn_rx += "0"
        insn_rx += "11010110"
        insn_rx += "0{5}"
        insn_rx += "00010"
        insn_rx += "0"  # op
        insn_rx += "[01]{5}"  # Rn
        insn_rx += "[01]{5}"  # Rd

        assert re.match(insn_rx, cpu.insn_bit_str)

        # XXX: Copied from 'CLZ' in 'arm.py'.
        reg = reg_op.read()
        msb = res_op.size - 1
        result = res_op.size

        for pos in range(res_op.size):
            cond = Operators.EXTRACT(reg, pos, 1) == 1
            result = Operators.ITEBV(res_op.size, cond, msb - pos, result)

        res_op.write(result)

    def _CMEQ_register(cpu, res_op, reg_op1, reg_op2):
        """
        CMEQ (register).

        :param res_op: destination register.
        :param reg_op1: source register.
        :param reg_op2: source register.
        """
        cpu._cmeq(res_op, reg_op1, reg_op2, register=True)

    def _CMEQ_zero(cpu, res_op, reg_op, imm_op):
        """
        CMEQ (zero).

        :param res_op: destination register.
        :param reg_op: source register.
        :param imm_op: immediate (zero).
        """
        cpu._cmeq(res_op, reg_op, imm_op, register=False)

    @instruction
    def CMEQ(cpu, res_op, reg_op, reg_imm_op, _bug=0):
        """
        Combines CMEQ (register) and CMEQ (zero).

        :param res_op: destination register.
        :param reg_op: source register.
        :param reg_imm_op: source register or immediate (zero).

        :param bug: Buggy extra operand https://github.com/aquynh/capstone/issues/1629
        """
        assert res_op.type is cs.arm64.ARM64_OP_REG
        assert reg_op.type is cs.arm64.ARM64_OP_REG
        assert reg_imm_op.type in [cs.arm64.ARM64_OP_REG, cs.arm64.ARM64_OP_IMM]

        if reg_imm_op.type == cs.arm64.ARM64_OP_REG:
            cpu._CMEQ_register(res_op, reg_op, reg_imm_op)

        else:
            cpu._CMEQ_zero(res_op, reg_op, reg_imm_op)

    def _CMN_extended_register(cpu, reg_op1, reg_op2):
        """
        CMN (extended register).

        :param reg_op1: source register.
        :param reg_op2: source register.
        """
        assert reg_op1.type is cs.arm64.ARM64_OP_REG
        assert reg_op2.type is cs.arm64.ARM64_OP_REG

        insn_rx = "[01]"  # sf
        insn_rx += "0"  # op
        insn_rx += "1"  # S
        insn_rx += "01011"
        insn_rx += "00"
        insn_rx += "1"
        insn_rx += "[01]{5}"  # Rm
        insn_rx += "[01]{3}"  # option
        insn_rx += "[01]{3}"  # imm3
        insn_rx += "[01]{5}"  # Rn
        insn_rx += "1{5}"  # Rd

        assert re.match(insn_rx, cpu.insn_bit_str)

        # Fake a register operand.
        if reg_op1.size == 32:
            zr = Aarch64Operand.make_reg(cpu, cs.arm64.ARM64_REG_WZR)
        elif reg_op1.size == 64:
            zr = Aarch64Operand.make_reg(cpu, cs.arm64.ARM64_REG_XZR)
        else:
            raise Aarch64InvalidInstruction

        # The 'instruction' decorator advances PC, so call the original
        # method.
        cpu.ADDS.__wrapped__(cpu, zr, reg_op1, reg_op2)

    def _CMN_immediate(cpu, reg_op, imm_op):
        """
        CMN (immediate).

        :param reg_op: source register.
        :param imm_op: immediate.
        """
        assert reg_op.type is cs.arm64.ARM64_OP_REG
        assert imm_op.type is cs.arm64.ARM64_OP_IMM

        insn_rx = "[01]"  # sf
        insn_rx += "0"  # op
        insn_rx += "1"  # S
        insn_rx += "10001"
        insn_rx += "(?!1[01])[01]{2}"  # shift != 1x
        insn_rx += "[01]{12}"  # imm12
        insn_rx += "[01]{5}"  # Rn
        insn_rx += "1{5}"  # Rd

        assert re.match(insn_rx, cpu.insn_bit_str)

        # Fake a register operand.
        if reg_op.size == 32:
            zr = Aarch64Operand.make_reg(cpu, cs.arm64.ARM64_REG_WZR)
        elif reg_op.size == 64:
            zr = Aarch64Operand.make_reg(cpu, cs.arm64.ARM64_REG_XZR)
        else:
            raise Aarch64InvalidInstruction

        # The 'instruction' decorator advances PC, so call the original
        # method.
        cpu.ADDS.__wrapped__(cpu, zr, reg_op, imm_op)

    def _CMN_shifted_register(cpu, reg_op1, reg_op2):
        """
        CMN (shifted register).

        :param reg_op1: source register.
        :param reg_op2: source register.
        """
        assert reg_op1.type is cs.arm64.ARM64_OP_REG
        assert reg_op2.type is cs.arm64.ARM64_OP_REG

        insn_rx = "[01]"  # sf
        insn_rx += "0"  # op
        insn_rx += "1"  # S
        insn_rx += "01011"
        insn_rx += "[01]{2}"  # shift
        insn_rx += "0"
        insn_rx += "[01]{5}"  # Rm
        insn_rx += "[01]{6}"  # imm6
        insn_rx += "[01]{5}"  # Rn
        insn_rx += "1{5}"  # Rd

        assert re.match(insn_rx, cpu.insn_bit_str)

        # Fake a register operand.
        if reg_op1.size == 32:
            zr = Aarch64Operand.make_reg(cpu, cs.arm64.ARM64_REG_WZR)
        elif reg_op1.size == 64:
            zr = Aarch64Operand.make_reg(cpu, cs.arm64.ARM64_REG_XZR)
        else:
            raise Aarch64InvalidInstruction

        # The 'instruction' decorator advances PC, so call the original
        # method.
        cpu.ADDS.__wrapped__(cpu, zr, reg_op1, reg_op2)

    @instruction
    def CMN(cpu, reg_op, reg_imm_op):
        """
        Combines CMN (extended register), CMN (immediate), and CMN (shifted
        register).

        :param reg_op: source register.
        :param reg_imm_op: source register or immediate.
        """
        assert reg_op.type is cs.arm64.ARM64_OP_REG
        assert reg_imm_op.type in [cs.arm64.ARM64_OP_REG, cs.arm64.ARM64_OP_IMM]

        bit21 = cpu.insn_bit_str[-22]

        if reg_imm_op.type == cs.arm64.ARM64_OP_IMM:
            cpu._CMN_immediate(reg_op, reg_imm_op)

        elif reg_imm_op.type == cs.arm64.ARM64_OP_REG and bit21 == "0":
            cpu._CMN_shifted_register(reg_op, reg_imm_op)

        elif reg_imm_op.type == cs.arm64.ARM64_OP_REG and bit21 == "1":
            cpu._CMN_extended_register(reg_op, reg_imm_op)

        else:
            raise Aarch64InvalidInstruction

    def _CMP_extended_register(cpu, reg_op1, reg_op2):
        """
        CMP (extended register).

        :param reg_op1: source register.
        :param reg_op2: source register.
        """
        assert reg_op1.type is cs.arm64.ARM64_OP_REG
        assert reg_op2.type is cs.arm64.ARM64_OP_REG

        insn_rx = "[01]"  # sf
        insn_rx += "1"  # op
        insn_rx += "1"  # S
        insn_rx += "01011"
        insn_rx += "00"
        insn_rx += "1"
        insn_rx += "[01]{5}"  # Rm
        insn_rx += "[01]{3}"  # option
        insn_rx += "[01]{3}"  # imm3
        insn_rx += "[01]{5}"  # Rn
        insn_rx += "1{5}"  # Rd

        assert re.match(insn_rx, cpu.insn_bit_str)

        # Fake a register operand.
        if reg_op1.size == 32:
            zr = Aarch64Operand.make_reg(cpu, cs.arm64.ARM64_REG_WZR)
        elif reg_op1.size == 64:
            zr = Aarch64Operand.make_reg(cpu, cs.arm64.ARM64_REG_XZR)
        else:
            raise Aarch64InvalidInstruction

        # The 'instruction' decorator advances PC, so call the original
        # method.
        cpu.SUBS.__wrapped__(cpu, zr, reg_op1, reg_op2)

    def _CMP_immediate(cpu, reg_op, imm_op):
        """
        CMP (immediate).

        :param reg_op: source register.
        :param imm_op: immediate.
        """
        assert reg_op.type is cs.arm64.ARM64_OP_REG
        assert imm_op.type is cs.arm64.ARM64_OP_IMM

        insn_rx = "[01]"  # sf
        insn_rx += "1"  # op
        insn_rx += "1"  # S
        insn_rx += "10001"
        insn_rx += "(?!1[01])[01]{2}"  # shift != 1x
        insn_rx += "[01]{12}"  # imm12
        insn_rx += "[01]{5}"  # Rn
        insn_rx += "1{5}"  # Rd

        assert re.match(insn_rx, cpu.insn_bit_str)

        # Fake a register operand.
        if reg_op.size == 32:
            zr = Aarch64Operand.make_reg(cpu, cs.arm64.ARM64_REG_WZR)
        elif reg_op.size == 64:
            zr = Aarch64Operand.make_reg(cpu, cs.arm64.ARM64_REG_XZR)
        else:
            raise Aarch64InvalidInstruction

        # The 'instruction' decorator advances PC, so call the original
        # method.
        cpu.SUBS.__wrapped__(cpu, zr, reg_op, imm_op)

    def _CMP_shifted_register(cpu, reg_op1, reg_op2):
        """
        CMP (shifted register).

        :param reg_op1: source register.
        :param reg_op2: source register.
        """
        assert reg_op1.type is cs.arm64.ARM64_OP_REG
        assert reg_op2.type is cs.arm64.ARM64_OP_REG

        insn_rx = "[01]"  # sf
        insn_rx += "1"  # op
        insn_rx += "1"  # S
        insn_rx += "01011"
        insn_rx += "[01]{2}"  # shift
        insn_rx += "0"
        insn_rx += "[01]{5}"  # Rm
        insn_rx += "[01]{6}"  # imm6
        insn_rx += "[01]{5}"  # Rn
        insn_rx += "1{5}"  # Rd

        assert re.match(insn_rx, cpu.insn_bit_str)

        # Fake a register operand.
        if reg_op1.size == 32:
            zr = Aarch64Operand.make_reg(cpu, cs.arm64.ARM64_REG_WZR)
        elif reg_op1.size == 64:
            zr = Aarch64Operand.make_reg(cpu, cs.arm64.ARM64_REG_XZR)
        else:
            raise Aarch64InvalidInstruction

        # The 'instruction' decorator advances PC, so call the original
        # method.
        cpu.SUBS.__wrapped__(cpu, zr, reg_op1, reg_op2)

    @instruction
    def CMP(cpu, reg_op, reg_imm_op):
        """
        Combines CMP (extended register), CMP (immediate), and CMP (shifted
        register).

        :param reg_op: source register.
        :param reg_imm_op: source register or immediate.
        """
        assert reg_op.type is cs.arm64.ARM64_OP_REG
        assert reg_imm_op.type in [cs.arm64.ARM64_OP_REG, cs.arm64.ARM64_OP_IMM]

        bit21 = cpu.insn_bit_str[-22]

        if reg_imm_op.type == cs.arm64.ARM64_OP_IMM:
            cpu._CMP_immediate(reg_op, reg_imm_op)

        elif reg_imm_op.type == cs.arm64.ARM64_OP_REG and bit21 == "0":
            cpu._CMP_shifted_register(reg_op, reg_imm_op)

        elif reg_imm_op.type == cs.arm64.ARM64_OP_REG and bit21 == "1":
            cpu._CMP_extended_register(reg_op, reg_imm_op)

        else:
            raise Aarch64InvalidInstruction

    @instruction
    def CSEL(cpu, res_op, reg_op1, reg_op2):
        """
        CSEL.

        :param res_op: destination register.
        :param reg_op1: source register.
        :param reg_op2: source register.
        """
        assert res_op.type is cs.arm64.ARM64_OP_REG
        assert reg_op1.type is cs.arm64.ARM64_OP_REG
        assert reg_op2.type is cs.arm64.ARM64_OP_REG

        insn_rx = "[01]"  # sf
        insn_rx += "0"  # op
        insn_rx += "0"
        insn_rx += "11010100"
        insn_rx += "[01]{5}"  # Rm
        insn_rx += "[01]{4}"  # cond
        insn_rx += "0"
        insn_rx += "0"  # o2
        insn_rx += "[01]{5}"  # Rn
        insn_rx += "[01]{5}"  # Rd

        assert re.match(insn_rx, cpu.insn_bit_str)

        reg1 = reg_op1.read()
        reg2 = reg_op2.read()

        result = Operators.ITEBV(res_op.size, cpu.cond_holds(cpu.instruction.cc), reg1, reg2)

        res_op.write(result)

    @instruction
    def CSET(cpu, res_op):
        """
        CSET.

        :param res_op: destination register.
        """
        assert res_op.type is cs.arm64.ARM64_OP_REG

        insn_rx = "[01]"  # sf
        insn_rx += "0"  # op
        insn_rx += "0"
        insn_rx += "11010100"
        insn_rx += "1{5}"  # Rm
        insn_rx += "(?!111[01])[01]{4}"  # cond != 111x
        insn_rx += "0"
        insn_rx += "1"  # o2
        insn_rx += "1{5}"  # Rn
        insn_rx += "[01]{5}"  # Rd

        assert re.match(insn_rx, cpu.insn_bit_str)

        cond = cpu.invert_cond(cpu.instruction.cc)

        # Fake a register operand.
        if res_op.size == 32:
            zr = Aarch64Operand.make_reg(cpu, cs.arm64.ARM64_REG_WZR)
        elif res_op.size == 64:
            zr = Aarch64Operand.make_reg(cpu, cs.arm64.ARM64_REG_XZR)
        else:
            raise Aarch64InvalidInstruction

        # The 'instruction' decorator advances PC, so call the original
        # method.
        cpu.CSINC.__wrapped__(cpu, res_op, zr, zr, cond)

    @instruction
    def CSETM(cpu, res_op):
        """
        CSETM.

        :param res_op: destination register.
        """
        assert res_op.type is cs.arm64.ARM64_OP_REG

        insn_rx = "[01]"  # sf
        insn_rx += "1"  # op
        insn_rx += "0"
        insn_rx += "11010100"
        insn_rx += "1{5}"  # Rm
        insn_rx += "(?!111[01])[01]{4}"  # cond != 111x
        insn_rx += "0"
        insn_rx += "0"  # o2
        insn_rx += "1{5}"  # Rn
        insn_rx += "[01]{5}"  # Rd

        assert re.match(insn_rx, cpu.insn_bit_str)

        cond = cpu.invert_cond(cpu.instruction.cc)

        # Fake a register operand.
        if res_op.size == 32:
            zr = Aarch64Operand.make_reg(cpu, cs.arm64.ARM64_REG_WZR)
        elif res_op.size == 64:
            zr = Aarch64Operand.make_reg(cpu, cs.arm64.ARM64_REG_XZR)
        else:
            raise Aarch64InvalidInstruction

        # The 'instruction' decorator advances PC, so call the original
        # method.
        cpu.CSINV.__wrapped__(cpu, res_op, zr, zr, cond)

    @instruction
    def CSINC(cpu, res_op, reg_op1, reg_op2, cond=None):
        """
        CSINC.

        :param res_op: destination register.
        :param reg_op1: source register.
        :param reg_op2: source register.
        """
        assert res_op.type is cs.arm64.ARM64_OP_REG
        assert reg_op1.type is cs.arm64.ARM64_OP_REG
        assert reg_op2.type is cs.arm64.ARM64_OP_REG

        insn_rx = "[01]"  # sf
        insn_rx += "0"  # op
        insn_rx += "0"
        insn_rx += "11010100"
        insn_rx += "[01]{5}"  # Rm
        insn_rx += "[01]{4}"  # cond
        insn_rx += "0"
        insn_rx += "1"  # o2
        insn_rx += "[01]{5}"  # Rn
        insn_rx += "[01]{5}"  # Rd

        assert re.match(insn_rx, cpu.insn_bit_str)

        reg1 = reg_op1.read()
        reg2 = reg_op2.read()
        cond = cond if cond else cpu.instruction.cc

        result = Operators.ITEBV(res_op.size, cpu.cond_holds(cond), reg1, reg2 + 1)

        res_op.write(UInt(result, res_op.size))

    @instruction
    def CSINV(cpu, res_op, reg_op1, reg_op2, cond=None):
        """
        CSINV.

        :param res_op: destination register.
        :param reg_op1: source register.
        :param reg_op2: source register.
        """
        assert res_op.type is cs.arm64.ARM64_OP_REG
        assert reg_op1.type is cs.arm64.ARM64_OP_REG
        assert reg_op2.type is cs.arm64.ARM64_OP_REG

        insn_rx = "[01]"  # sf
        insn_rx += "1"  # op
        insn_rx += "0"
        insn_rx += "11010100"
        insn_rx += "[01]{5}"  # Rm
        insn_rx += "[01]{4}"  # cond
        insn_rx += "0"
        insn_rx += "0"  # o2
        insn_rx += "[01]{5}"  # Rn
        insn_rx += "[01]{5}"  # Rd

        assert re.match(insn_rx, cpu.insn_bit_str)

        reg1 = reg_op1.read()
        reg2 = reg_op2.read()
        cond = cond if cond else cpu.instruction.cc

        result = Operators.ITEBV(res_op.size, cpu.cond_holds(cond), reg1, ~reg2)

        res_op.write(UInt(result, res_op.size))

    @instruction
    def DMB(cpu, bar_imm_op):
        """
        DMB.

        :param bar_imm_op: barrier or immediate.
        """
        assert bar_imm_op.type in [cs.arm64.ARM64_OP_BARRIER, cs.arm64.ARM64_OP_IMM]

        insn_rx = "1101010100"
        insn_rx += "0"
        insn_rx += "00"
        insn_rx += "011"
        insn_rx += "0011"
        insn_rx += "[01]{4}"  # CRm
        insn_rx += "1"
        insn_rx += "01"  # opc
        insn_rx += "1{5}"

        assert re.match(insn_rx, cpu.insn_bit_str)
        # XXX: Assumes sequential execution.

    # XXX: Support DUP (element).
    @instruction
    def DUP(cpu, res_op, reg_op):
        """
        DUP (general).

        :param res_op: destination register.
        :param reg_op: source register.
        """
        assert res_op.type is cs.arm64.ARM64_OP_REG
        assert reg_op.type is cs.arm64.ARM64_OP_REG

        insn_rx = "0"
        insn_rx += "[01]"  # Q
        insn_rx += "0"
        insn_rx += "01110000"
        insn_rx += "[01]{5}"  # imm5
        insn_rx += "0"
        insn_rx += "0001"
        insn_rx += "1"
        insn_rx += "[01]{5}"  # Rn
        insn_rx += "[01]{5}"  # Rd

        assert re.match(insn_rx, cpu.insn_bit_str)

        # XXX: Check if trapped.

        reg = reg_op.read()
        vas = res_op.op.vas

        if vas == cs.arm64.ARM64_VAS_8B:
            elem_size = 8
            elem_count = 8

        elif vas == cs.arm64.ARM64_VAS_16B:
            elem_size = 8
            elem_count = 16

        elif vas == cs.arm64.ARM64_VAS_4H:
            elem_size = 16
            elem_count = 4

        elif vas == cs.arm64.ARM64_VAS_8H:
            elem_size = 16
            elem_count = 8

        elif vas == cs.arm64.ARM64_VAS_2S:
            elem_size = 32
            elem_count = 2

        elif vas == cs.arm64.ARM64_VAS_4S:
            elem_size = 32
            elem_count = 4

        elif vas == cs.arm64.ARM64_VAS_2D:
            elem_size = 64
            elem_count = 2

        else:
            raise Aarch64InvalidInstruction

        reg = Operators.EXTRACT(reg, 0, elem_size)
        reg = Operators.ZEXTEND(reg, res_op.size)
        result = 0
        for i in range(elem_count):
            result |= reg << (i * elem_size)

        result = UInt(result, res_op.size)
        res_op.write(result)

    # XXX: Support EOR (immediate) and EOR (vector).
    @instruction
    def EOR(cpu, res_op, reg_op1, reg_op2):
        """
        EOR (shifted register).

        :param res_op: destination register.
        :param reg_op1: source register.
        :param reg_op2: source register.
        """
        assert res_op.type is cs.arm64.ARM64_OP_REG
        assert reg_op1.type is cs.arm64.ARM64_OP_REG
        assert reg_op2.type is cs.arm64.ARM64_OP_REG

        insn_rx = "[01]"  # sf
        insn_rx += "10"  # opc
        insn_rx += "01010"
        insn_rx += "[01]{2}"  # shift
        insn_rx += "0"  # N
        insn_rx += "[01]{5}"  # Rm
        insn_rx += "[01]{6}"  # imm6
        insn_rx += "[01]{5}"  # Rn
        insn_rx += "[01]{5}"  # Rd

        assert re.match(insn_rx, cpu.insn_bit_str)

        cpu._shifted_register(
            res_op=res_op,
            reg_op1=reg_op1,
            reg_op2=reg_op2,
            action=lambda x, y: (x ^ y, None),
            shifts=[
                cs.arm64.ARM64_SFT_LSL,
                cs.arm64.ARM64_SFT_LSR,
                cs.arm64.ARM64_SFT_ASR,
                cs.arm64.ARM64_SFT_ROR,
            ],
        )

    # XXX: Support LD1 (single structure).
    @instruction
    def LD1(cpu, op1, op2, op3=None, op4=None, op5=None, op6=None):
        """
        LD1 (multiple structures).

        :param op1: register.
        :param op2: memory or register.
        :param op3: None, memory, register, or immediate.
        :param op4: None, memory, register, or immediate.
        :param op5: None, memory, register, or immediate.
        :param op6: None, register, or immediate.
        """
        assert op1.type is cs.arm64.ARM64_OP_REG
        assert op2.type in [cs.arm64.ARM64_OP_MEM, cs.arm64.ARM64_OP_REG]
        assert not op3 or op3.type in [
            cs.arm64.ARM64_OP_MEM,
            cs.arm64.ARM64_OP_REG,
            cs.arm64.ARM64_OP_IMM,
        ]
        assert not op4 or op4.type in [
            cs.arm64.ARM64_OP_MEM,
            cs.arm64.ARM64_OP_REG,
            cs.arm64.ARM64_OP_IMM,
        ]
        assert not op5 or op5.type in [
            cs.arm64.ARM64_OP_MEM,
            cs.arm64.ARM64_OP_REG,
            cs.arm64.ARM64_OP_IMM,
        ]
        assert not op6 or op6.type in [cs.arm64.ARM64_OP_REG, cs.arm64.ARM64_OP_IMM]

        no_offset_rx = "0"
        no_offset_rx += "[01]"  # Q
        no_offset_rx += "0011000"
        no_offset_rx += "1"  # L
        no_offset_rx += "000000"
        no_offset_rx += "[01]{2}1[01]"  # opcode
        no_offset_rx += "[01]{2}"  # size
        no_offset_rx += "[01]{5}"  # Rn
        no_offset_rx += "[01]{5}"  # Rt

        post_index_rx = "0"
        post_index_rx += "[01]"  # Q
        post_index_rx += "0011001"
        post_index_rx += "1"  # L
        post_index_rx += "0"
        post_index_rx += "[01]{5}"  # Rm
        post_index_rx += "[01]{2}1[01]"  # opcode
        post_index_rx += "[01]{2}"  # size
        post_index_rx += "[01]{5}"  # Rn
        post_index_rx += "[01]{5}"  # Rt

        assert re.match(no_offset_rx, cpu.insn_bit_str) or re.match(post_index_rx, cpu.insn_bit_str)

        # XXX: Check if trapped.

        # Four registers.
        if (
            op1.type == cs.arm64.ARM64_OP_REG
            and op2.type == cs.arm64.ARM64_OP_REG
            and op3.type == cs.arm64.ARM64_OP_REG
            and op4.type == cs.arm64.ARM64_OP_REG
        ):
            res_ops = [op1, op2, op3, op4]
            mem_op = op5
            wback_op = op6

        # Three registers.
        elif (
            op1.type == cs.arm64.ARM64_OP_REG
            and op2.type == cs.arm64.ARM64_OP_REG
            and op3.type == cs.arm64.ARM64_OP_REG
        ):
            res_ops = [op1, op2, op3]
            mem_op = op4
            wback_op = op5

        # Two registers.
        elif op1.type == cs.arm64.ARM64_OP_REG and op2.type == cs.arm64.ARM64_OP_REG:
            res_ops = [op1, op2]
            mem_op = op3
            wback_op = op4

        # One register.
        else:
            res_ops = [op1]
            mem_op = op2
            wback_op = op3

        i = 0
        for res_op in res_ops:
            base = cpu.regfile.read(mem_op.mem.base)
            vas = res_op.op.vas

            if vas == cs.arm64.ARM64_VAS_8B:
                elem_size = 8
                elem_count = 8

            elif vas == cs.arm64.ARM64_VAS_16B:
                elem_size = 8
                elem_count = 16

            elif vas == cs.arm64.ARM64_VAS_4H:
                elem_size = 16
                elem_count = 4

            elif vas == cs.arm64.ARM64_VAS_8H:
                elem_size = 16
                elem_count = 8

            elif vas == cs.arm64.ARM64_VAS_2S:
                elem_size = 32
                elem_count = 2

            elif vas == cs.arm64.ARM64_VAS_4S:
                elem_size = 32
                elem_count = 4

            elif vas == cs.arm64.ARM64_VAS_1D:
                elem_size = 64
                elem_count = 1

            elif vas == cs.arm64.ARM64_VAS_2D:
                elem_size = 64
                elem_count = 2

            else:
                raise Aarch64InvalidInstruction

            size = elem_size * elem_count
            assert size <= res_op.size
            result = cpu.read_int(base + i * (size // 8), size)
            res_op.write(result)

            i += 1

        if cpu.instruction.writeback:
            wback = wback_op.read()
            wback = UInt(base + wback, cpu.address_bit_size)
            cpu.regfile.write(mem_op.mem.base, wback)

    @instruction
    def LDAXR(cpu, reg_op, mem_op):
        """
        LDAXR.

        :param reg_op: destination register.
        :param mem_op: memory.
        """
        assert reg_op.type is cs.arm64.ARM64_OP_REG
        assert mem_op.type is cs.arm64.ARM64_OP_MEM

        insn_rx = "1[01]"  # size
        insn_rx += "001000"
        insn_rx += "0"
        insn_rx += "1"  # L
        insn_rx += "0"
        insn_rx += "1{5}"  # Rs
        insn_rx += "1"  # o0
        insn_rx += "1{5}"  # Rt2
        insn_rx += "[01]{5}"  # Rn
        insn_rx += "[01]{5}"  # Rt

        assert re.match(insn_rx, cpu.insn_bit_str)

        # XXX: Support exclusive access.

        base = cpu.regfile.read(mem_op.mem.base)
        imm = mem_op.mem.disp
        assert imm == 0

        result = cpu.read_int(base, reg_op.size)
        reg_op.write(result)

    # XXX: Support LDP (SIMD&FP).
    @instruction
    def LDP(cpu, reg_op1, reg_op2, mem_op, mimm_op=None):
        """
        LDP.

        :param reg_op1: destination register.
        :param reg_op2: destination register.
        :param mem_op: memory.
        :param mimm_op: None or immediate.
        """
        cpu._ldp_stp(reg_op1, reg_op2, mem_op, mimm_op, ldp=True)

    def _LDR_immediate(cpu, reg_op, mem_op, mimm_op):
        """
        LDR (immediate).

        :param reg_op: destination register.
        :param mem_op: memory.
        :param mimm_op: None or immediate.
        """
        cpu._ldr_str_immediate(reg_op, mem_op, mimm_op, ldr=True)

    def _LDR_literal(cpu, reg_op, imm_op):
        """
        LDR (literal).

        :param reg_op: destination register.
        :param imm_op: immediate.
        """
        cpu._ldr_literal(reg_op, imm_op)

    def _LDR_register(cpu, reg_op, mem_op):
        """
        LDR (register).

        :param reg_op: destination register.
        :param mem_op: memory.
        """
        cpu._ldr_str_register(reg_op, mem_op, ldr=True)

    # XXX: Support LDR (immediate, SIMD&FP), LDR (literal, SIMD&FP), and LDR
    # (register, SIMD&FP).
    @instruction
    def LDR(cpu, res_op, mem_imm_op, mimm_op=None):
        """
        Combines LDR (immediate), LDR (literal), and LDR (register).

        :param res_op: destination register.
        :param mem_imm_op: memory or immediate.
        :param mimm_op: None or immediate.
        """
        assert res_op.type is cs.arm64.ARM64_OP_REG
        assert mem_imm_op.type in [cs.arm64.ARM64_OP_MEM, cs.arm64.ARM64_OP_IMM]
        assert not mimm_op or mimm_op.type is cs.arm64.ARM64_OP_IMM

        if mem_imm_op.type == cs.arm64.ARM64_OP_MEM:
            if mem_imm_op.mem.index:
                cpu._LDR_register(res_op, mem_imm_op)
            else:
                cpu._LDR_immediate(res_op, mem_imm_op, mimm_op)

        elif mem_imm_op.type == cs.arm64.ARM64_OP_IMM:
            cpu._LDR_literal(res_op, mem_imm_op)

        else:
            raise Aarch64InvalidInstruction

    def _LDRB_immediate(cpu, reg_op, mem_op, mimm_op):
        """
        LDRB (immediate).

        :param reg_op: destination register.
        :param mem_op: memory.
        :param mimm_op: None or immediate.
        """
        cpu._ldr_str_immediate(reg_op, mem_op, mimm_op, ldr=True, size=8)

    def _LDRB_register(cpu, reg_op, mem_op):
        """
        LDRB (register).

        :param reg_op: destination register.
        :param mem_op: memory.
        """
        cpu._ldr_str_register(reg_op, mem_op, ldr=True, size=8)

    @instruction
    def LDRB(cpu, reg_op, mem_op, mimm_op=None):
        """
        Combines LDRB (immediate) and LDRB (register).

        :param reg_op: destination register.
        :param mem_op: memory.
        :param mimm_op: None or immediate.
        """
        assert reg_op.type is cs.arm64.ARM64_OP_REG
        assert mem_op.type is cs.arm64.ARM64_OP_MEM
        assert not mimm_op or mimm_op.type is cs.arm64.ARM64_OP_IMM

        if mem_op.mem.index:
            cpu._LDRB_register(reg_op, mem_op)
        else:
            cpu._LDRB_immediate(reg_op, mem_op, mimm_op)

    def _LDRH_immediate(cpu, reg_op, mem_op, mimm_op):
        """
        LDRH (immediate).

        :param reg_op: destination register.
        :param mem_op: memory.
        :param mimm_op: None or immediate.
        """
        cpu._ldr_str_immediate(reg_op, mem_op, mimm_op, ldr=True, size=16)

    def _LDRH_register(cpu, reg_op, mem_op):
        """
        LDRH (register).

        :param reg_op: destination register.
        :param mem_op: memory.
        """
        cpu._ldr_str_register(reg_op, mem_op, ldr=True, size=16)

    @instruction
    def LDRH(cpu, reg_op, mem_op, mimm_op=None):
        """
        Combines LDRH (immediate) and LDRH (register).

        :param reg_op: destination register.
        :param mem_op: memory.
        :param mimm_op: None or immediate.
        """
        assert reg_op.type is cs.arm64.ARM64_OP_REG
        assert mem_op.type is cs.arm64.ARM64_OP_MEM
        assert not mimm_op or mimm_op.type is cs.arm64.ARM64_OP_IMM

        if mem_op.mem.index:
            cpu._LDRH_register(reg_op, mem_op)
        else:
            cpu._LDRH_immediate(reg_op, mem_op, mimm_op)

    def _LDRSW_immediate(cpu, reg_op, mem_op, mimm_op):
        """
        LDRSW (immediate).

        :param reg_op: destination register.
        :param mem_op: memory.
        :param mimm_op: None or immediate.
        """
        cpu._ldr_str_immediate(reg_op, mem_op, mimm_op, ldr=True, size=32, sextend=True)

    def _LDRSW_literal(cpu, reg_op, imm_op):
        """
        LDRSW (literal).

        :param reg_op: destination register.
        :param imm_op: immediate.
        """
        cpu._ldr_literal(reg_op, imm_op, size=32, sextend=True)

    def _LDRSW_register(cpu, reg_op, mem_op):
        """
        LDRSW (register).

        :param reg_op: destination register.
        :param mem_op: memory.
        """
        cpu._ldr_str_register(reg_op, mem_op, ldr=True, size=32, sextend=True)

    @instruction
    def LDRSW(cpu, res_op, mem_imm_op, mimm_op=None):
        """
        Combines LDRSW (immediate), LDRSW (literal), and LDRSW (register).

        :param res_op: destination register.
        :param mem_imm_op: memory or immediate.
        :param mimm_op: None or immediate.
        """
        assert res_op.type is cs.arm64.ARM64_OP_REG
        assert mem_imm_op.type in [cs.arm64.ARM64_OP_MEM, cs.arm64.ARM64_OP_IMM]
        assert not mimm_op or mimm_op.type is cs.arm64.ARM64_OP_IMM

        if mem_imm_op.type == cs.arm64.ARM64_OP_MEM:
            if mem_imm_op.mem.index:
                cpu._LDRSW_register(res_op, mem_imm_op)
            else:
                cpu._LDRSW_immediate(res_op, mem_imm_op, mimm_op)

        elif mem_imm_op.type == cs.arm64.ARM64_OP_IMM:
            cpu._LDRSW_literal(res_op, mem_imm_op)

        else:
            raise Aarch64InvalidInstruction

    # XXX: Support LDUR (SIMD&FP).
    @instruction
    def LDUR(cpu, reg_op, mem_op):
        """
        LDUR.

        :param reg_op: destination register.
        :param mem_op: memory.
        """
        cpu._ldur_stur(reg_op, mem_op, ldur=True)

    @instruction
    def LDXR(cpu, reg_op, mem_op):
        """
        LDXR.

        :param reg_op: destination register.
        :param mem_op: memory.
        """
        assert reg_op.type is cs.arm64.ARM64_OP_REG
        assert mem_op.type is cs.arm64.ARM64_OP_MEM

        insn_rx = "1[01]"  # size
        insn_rx += "001000"
        insn_rx += "0"
        insn_rx += "1"  # L
        insn_rx += "0"
        insn_rx += "1{5}"  # Rs
        insn_rx += "0"  # o0
        insn_rx += "1{5}"  # Rt2
        insn_rx += "[01]{5}"  # Rn
        insn_rx += "[01]{5}"  # Rt

        assert re.match(insn_rx, cpu.insn_bit_str)

        # XXX: Support exclusive access.

        base = cpu.regfile.read(mem_op.mem.base)
        imm = mem_op.mem.disp
        assert imm == 0

        result = cpu.read_int(base, reg_op.size)
        reg_op.write(result)

    def _LSL_immediate(cpu, res_op, reg_op, imm_op):
        """
        LSL (immediate).

        :param res_op: destination register.
        :param reg_op: source register.
        :param imm_op: immediate.
        """
        assert res_op.type is cs.arm64.ARM64_OP_REG
        assert reg_op.type is cs.arm64.ARM64_OP_REG
        assert imm_op.type is cs.arm64.ARM64_OP_IMM

        insn_rx = "[01]"  # sf
        insn_rx += "10"  # opc
        insn_rx += "100110"
        insn_rx += "[01]"  # N
        insn_rx += "[01]{6}"  # immr
        insn_rx += "[01]{6}"  # imms
        insn_rx += "[01]{5}"  # Rn
        insn_rx += "[01]{5}"  # Rd

        assert re.match(insn_rx, cpu.insn_bit_str)

        imm = imm_op.op.imm

        # Fake immediate operands.
        immr_op = Aarch64Operand.make_imm(cpu, -imm % res_op.size)
        imms_op = Aarch64Operand.make_imm(cpu, res_op.size - 1 - imm)

        # The 'instruction' decorator advances PC, so call the original
        # method.
        cpu.UBFM.__wrapped__(cpu, res_op, reg_op, immr_op, imms_op)

    def _LSL_register(cpu, res_op, reg_op1, reg_op2):
        """
        LSL (register).

        :param res_op: destination register.
        :param reg_op1: source register.
        :param reg_op2: source register.
        """
        assert res_op.type is cs.arm64.ARM64_OP_REG
        assert reg_op1.type is cs.arm64.ARM64_OP_REG
        assert reg_op2.type is cs.arm64.ARM64_OP_REG

        insn_rx = "[01]"  # sf
        insn_rx += "0"
        insn_rx += "0"
        insn_rx += "11010110"
        insn_rx += "[01]{5}"  # Rm
        insn_rx += "0010"
        insn_rx += "00"  # op2
        insn_rx += "[01]{5}"  # Rn
        insn_rx += "[01]{5}"  # Rd

        assert re.match(insn_rx, cpu.insn_bit_str)

        # The 'instruction' decorator advances PC, so call the original
        # method.
        cpu.LSLV.__wrapped__(cpu, res_op, reg_op1, reg_op2)

    @instruction
    def LSL(cpu, res_op, reg_op, reg_imm_op):
        """
        Combines LSL (register) and LSL (immediate).

        :param res_op: destination register.
        :param reg_op: source register.
        :param reg_imm_op: source register or immediate.
        """
        assert res_op.type is cs.arm64.ARM64_OP_REG
        assert reg_op.type is cs.arm64.ARM64_OP_REG
        assert reg_imm_op.type in [cs.arm64.ARM64_OP_REG, cs.arm64.ARM64_OP_IMM]

        if reg_imm_op.type == cs.arm64.ARM64_OP_REG:
            cpu._LSL_register(res_op, reg_op, reg_imm_op)

        elif reg_imm_op.type == cs.arm64.ARM64_OP_IMM:
            cpu._LSL_immediate(res_op, reg_op, reg_imm_op)

        else:
            raise Aarch64InvalidInstruction

    @instruction
    def LSLV(cpu, res_op, reg_op1, reg_op2):
        """
        LSLV.

        :param res_op: destination register.
        :param reg_op1: source register.
        :param reg_op2: source register.
        """
        assert res_op.type is cs.arm64.ARM64_OP_REG
        assert reg_op1.type is cs.arm64.ARM64_OP_REG
        assert reg_op2.type is cs.arm64.ARM64_OP_REG

        insn_rx = "[01]"  # sf
        insn_rx += "0"
        insn_rx += "0"
        insn_rx += "11010110"
        insn_rx += "[01]{5}"  # Rm
        insn_rx += "0010"
        insn_rx += "00"  # op2
        insn_rx += "[01]{5}"  # Rn
        insn_rx += "[01]{5}"  # Rd

        assert re.match(insn_rx, cpu.insn_bit_str)

        reg = reg_op1.read()
        sft = reg_op2.read()

        result = LSL(reg, sft % res_op.size, res_op.size)
        res_op.write(result)

    def _LSR_immediate(cpu, res_op, reg_op, immr_op):
        """
        LSR (immediate).

        :param res_op: destination register.
        :param reg_op: source register.
        :param immr_op: immediate.
        """
        assert res_op.type is cs.arm64.ARM64_OP_REG
        assert reg_op.type is cs.arm64.ARM64_OP_REG
        assert immr_op.type is cs.arm64.ARM64_OP_IMM

        insn_rx = "[01]"  # sf
        insn_rx += "10"  # opc
        insn_rx += "100110"
        insn_rx += "[01]"  # N
        insn_rx += "[01]{6}"  # immr
        insn_rx += "[01]1{5}"  # imms
        insn_rx += "[01]{5}"  # Rn
        insn_rx += "[01]{5}"  # Rd

        assert re.match(insn_rx, cpu.insn_bit_str)

        # Fake an immediate operand.
        imms_op = Aarch64Operand.make_imm(cpu, res_op.size - 1)

        # The 'instruction' decorator advances PC, so call the original
        # method.
        cpu.UBFM.__wrapped__(cpu, res_op, reg_op, immr_op, imms_op)

    def _LSR_register(cpu, res_op, reg_op1, reg_op2):
        """
        LSR (register).

        :param res_op: destination register.
        :param reg_op1: source register.
        :param reg_op2: source register.
        """
        assert res_op.type is cs.arm64.ARM64_OP_REG
        assert reg_op1.type is cs.arm64.ARM64_OP_REG
        assert reg_op2.type is cs.arm64.ARM64_OP_REG

        insn_rx = "[01]"  # sf
        insn_rx += "0"
        insn_rx += "0"
        insn_rx += "11010110"
        insn_rx += "[01]{5}"  # Rm
        insn_rx += "0010"
        insn_rx += "01"  # op2
        insn_rx += "[01]{5}"  # Rn
        insn_rx += "[01]{5}"  # Rd

        assert re.match(insn_rx, cpu.insn_bit_str)

        # The 'instruction' decorator advances PC, so call the original
        # method.
        cpu.LSRV.__wrapped__(cpu, res_op, reg_op1, reg_op2)

    @instruction
    def LSR(cpu, res_op, reg_op, reg_imm_op):
        """
        Combines LSR (register) and LSR (immediate).

        :param res_op: destination register.
        :param reg_op: source register.
        :param reg_imm_op: source register or immediate.
        """
        assert res_op.type is cs.arm64.ARM64_OP_REG
        assert reg_op.type is cs.arm64.ARM64_OP_REG
        assert reg_imm_op.type in [cs.arm64.ARM64_OP_REG, cs.arm64.ARM64_OP_IMM]

        if reg_imm_op.type == cs.arm64.ARM64_OP_REG:
            cpu._LSR_register(res_op, reg_op, reg_imm_op)

        elif reg_imm_op.type == cs.arm64.ARM64_OP_IMM:
            cpu._LSR_immediate(res_op, reg_op, reg_imm_op)

        else:
            raise Aarch64InvalidInstruction

    @instruction
    def LSRV(cpu, res_op, reg_op1, reg_op2):
        """
        LSRV.

        :param res_op: destination register.
        :param reg_op1: source register.
        :param reg_op2: source register.
        """
        assert res_op.type is cs.arm64.ARM64_OP_REG
        assert reg_op1.type is cs.arm64.ARM64_OP_REG
        assert reg_op2.type is cs.arm64.ARM64_OP_REG

        insn_rx = "[01]"  # sf
        insn_rx += "0"
        insn_rx += "0"
        insn_rx += "11010110"
        insn_rx += "[01]{5}"  # Rm
        insn_rx += "0010"
        insn_rx += "01"  # op2
        insn_rx += "[01]{5}"  # Rn
        insn_rx += "[01]{5}"  # Rd

        assert re.match(insn_rx, cpu.insn_bit_str)

        reg = reg_op1.read()
        sft = reg_op2.read()

        result = LSR(reg, sft % res_op.size, res_op.size)
        res_op.write(result)

    @instruction
    def MADD(cpu, res_op, reg_op1, reg_op2, reg_op3):
        """
        MADD.

        :param res_op: destination register.
        :param reg_op1: source register.
        :param reg_op2: source register.
        :param reg_op3: source register.
        """
        assert res_op.type is cs.arm64.ARM64_OP_REG
        assert reg_op1.type is cs.arm64.ARM64_OP_REG
        assert reg_op2.type is cs.arm64.ARM64_OP_REG
        assert reg_op3.type is cs.arm64.ARM64_OP_REG

        insn_rx = "[01]"  # sf
        insn_rx += "00"
        insn_rx += "11011"
        insn_rx += "000"
        insn_rx += "[01]{5}"  # Rm
        insn_rx += "0"  # o0
        insn_rx += "[01]{5}"  # Ra
        insn_rx += "[01]{5}"  # Rn
        insn_rx += "[01]{5}"  # Rd

        assert re.match(insn_rx, cpu.insn_bit_str)

        reg1 = reg_op1.read()
        reg2 = reg_op2.read()
        reg3 = reg_op3.read()

        result = reg3 + (reg1 * reg2)
        res_op.write(UInt(result, res_op.size))

    def _MOV_to_general(cpu, res_op, reg_op):
        """
        MOV (to general).

        :param res_op: destination register.
        :param reg_op: source register.
        """
        assert res_op.type is cs.arm64.ARM64_OP_REG
        assert reg_op.type is cs.arm64.ARM64_OP_REG

        insn_rx = "0"
        insn_rx += "[01]"  # Q
        insn_rx += "0"
        insn_rx += "01110000"
        insn_rx += "[01]{3}00"  # imm5
        insn_rx += "0"
        insn_rx += "01"
        insn_rx += "1"
        insn_rx += "1"
        insn_rx += "1"
        insn_rx += "[01]{5}"  # Rn
        insn_rx += "[01]{5}"  # Rd

        assert re.match(insn_rx, cpu.insn_bit_str)

        # XXX: Check if trapped.

        # The 'instruction' decorator advances PC, so call the original
        # method.
        cpu.UMOV.__wrapped__(cpu, res_op, reg_op)

    # XXX: Support MOV (scalar), MOV (element), MOV (from general), and MOV
    # (vector).
    @instruction
    def MOV(cpu, res_op, reg_imm_op):
        """
        Combines MOV (to/from SP), MOV (inverted wide immediate), MOV (wide
        immediate), MOV (bitmask immediate), MOV (register), and MOV (to
        general).

        :param res_op: destination register.
        :param reg_imm_op: source register or immediate.
        """
        assert res_op.type is cs.arm64.ARM64_OP_REG
        assert reg_imm_op.type in [cs.arm64.ARM64_OP_REG, cs.arm64.ARM64_OP_IMM]

        # Fake a register operand.
        if res_op.size == 32:
            zr = Aarch64Operand.make_reg(cpu, cs.arm64.ARM64_REG_WZR)
        elif res_op.size == 64:
            zr = Aarch64Operand.make_reg(cpu, cs.arm64.ARM64_REG_XZR)
        else:
            raise Aarch64InvalidInstruction

        opc = cpu.insn_bit_str[1:3]  # 'op S' for MOV (to/from SP)
        bit26 = cpu.insn_bit_str[-27]

        if reg_imm_op.type is cs.arm64.ARM64_OP_REG:
            # MOV (to general).
            if bit26 == "1":
                cpu._MOV_to_general(res_op, reg_imm_op)

            # MOV (to/from SP).
            elif bit26 == "0" and opc == "00":
                # Fake an immediate operand.
                zero = Aarch64Operand.make_imm(cpu, 0)

                # The 'instruction' decorator advances PC, so call the original
                # method.
                cpu.ADD.__wrapped__(cpu, res_op, reg_imm_op, zero)

            # MOV (register).
            elif bit26 == "0" and opc == "01":
                # The 'instruction' decorator advances PC, so call the original
                # method.
                cpu.ORR.__wrapped__(cpu, res_op, zr, reg_imm_op)

            else:
                raise Aarch64InvalidInstruction

        elif reg_imm_op.type is cs.arm64.ARM64_OP_IMM:
            # MOV (inverted wide immediate).
            if opc == "00":
                # The 'instruction' decorator advances PC, so call the original
                # method.
                cpu.MOVN.__wrapped__(cpu, res_op, reg_imm_op)

            # MOV (wide immediate).
            elif opc == "10":
                # The 'instruction' decorator advances PC, so call the original
                # method.
                cpu.MOVZ.__wrapped__(cpu, res_op, reg_imm_op)

            # MOV (bitmask immediate).
            elif opc == "01":
                # The 'instruction' decorator advances PC, so call the original
                # method.
                cpu.ORR.__wrapped__(cpu, res_op, zr, reg_imm_op)

            else:
                raise Aarch64InvalidInstruction

        else:
            raise Aarch64InvalidInstruction

    @instruction
    def MOVK(cpu, res_op, imm_op):
        """
        MOVK.

        :param res_op: destination register.
        :param imm_op: immediate.
        """
        assert res_op.type is cs.arm64.ARM64_OP_REG
        assert imm_op.type is cs.arm64.ARM64_OP_IMM

        insn_rx = "[01]"  # sf
        insn_rx += "11"  # opc
        insn_rx += "100101"
        insn_rx += "[01]{2}"  # hw
        insn_rx += "[01]{16}"  # imm16
        insn_rx += "[01]{5}"  # Rd

        assert re.match(insn_rx, cpu.insn_bit_str)

        res = res_op.read()
        imm = imm_op.op.imm
        sft = imm_op.op.shift.value

        if imm_op.is_shifted():
            assert imm_op.op.shift.type == cs.arm64.ARM64_SFT_LSL

        assert imm >= 0 and imm <= 65535
        assert (res_op.size == 32 and sft in [0, 16]) or (
            res_op.size == 64 and sft in [0, 16, 32, 48]
        )

        imm = LSL(imm, sft, res_op.size)
        mask = LSL(65535, sft, res_op.size)
        result = (res & ~mask) | imm
        res_op.write(result)

    @instruction
    def MOVN(cpu, res_op, imm_op):
        """
        MOVN.

        :param res_op: destination register.
        :param imm_op: immediate.
        """
        assert res_op.type is cs.arm64.ARM64_OP_REG
        assert imm_op.type is cs.arm64.ARM64_OP_IMM

        insn_rx = "[01]"  # sf
        insn_rx += "00"  # opc
        insn_rx += "100101"
        insn_rx += "[01]{2}"  # hw
        insn_rx += "[01]{16}"  # imm16
        insn_rx += "[01]{5}"  # Rd

        assert re.match(insn_rx, cpu.insn_bit_str)

        imm = imm_op.op.imm
        sft = imm_op.op.shift.value

        if imm_op.is_shifted():
            assert imm_op.op.shift.type == cs.arm64.ARM64_SFT_LSL

        assert imm >= 0 and imm <= 65535
        assert (res_op.size == 32 and sft in [0, 16]) or (
            res_op.size == 64 and sft in [0, 16, 32, 48]
        )

        result = UInt(~LSL(imm, sft, res_op.size), res_op.size)
        res_op.write(result)

    @instruction
    def MOVZ(cpu, res_op, imm_op):
        """
        MOVZ.

        :param res_op: destination register.
        :param imm_op: immediate.
        """
        assert res_op.type is cs.arm64.ARM64_OP_REG
        assert imm_op.type is cs.arm64.ARM64_OP_IMM

        insn_rx = "[01]"  # sf
        insn_rx += "10"  # opc
        insn_rx += "100101"
        insn_rx += "[01]{2}"  # hw
        insn_rx += "[01]{16}"  # imm16
        insn_rx += "[01]{5}"  # Rd

        assert re.match(insn_rx, cpu.insn_bit_str)

        imm = imm_op.op.imm
        sft = imm_op.op.shift.value

        if imm_op.is_shifted():
            assert imm_op.op.shift.type == cs.arm64.ARM64_SFT_LSL

        assert imm >= 0 and imm <= 65535
        assert (res_op.size == 32 and sft in [0, 16]) or (
            res_op.size == 64 and sft in [0, 16, 32, 48]
        )

        result = UInt(LSL(imm, sft, res_op.size), res_op.size)
        res_op.write(result)

    @instruction
    def MRS(cpu, res_op, reg_op):
        """
        MRS.

        :param res_op: destination register.
        :param reg_op: source system register.
        """
        assert res_op.type is cs.arm64.ARM64_OP_REG
        assert reg_op.type is cs.arm64.ARM64_OP_SYS

        insn_rx = "1101010100"
        insn_rx += "1"  # L
        insn_rx += "1"
        insn_rx += "[01]"  # o0
        insn_rx += "[01]{3}"  # op1
        insn_rx += "[01]{4}"  # CRn
        insn_rx += "[01]{4}"  # CRm
        insn_rx += "[01]{3}"  # op2
        insn_rx += "[01]{5}"  # Rt

        assert re.match(insn_rx, cpu.insn_bit_str)

        reg = reg_op.read()
        res_op.write(reg)

    # XXX: Support MSR (immediate).
    @instruction
    def MSR(cpu, res_op, reg_op):
        """
        MSR (register).

        :param res_op: destination system register.
        :param reg_op: source register.
        """
        assert res_op.type is cs.arm64.ARM64_OP_SYS
        assert reg_op.type is cs.arm64.ARM64_OP_REG

        insn_rx = "1101010100"
        insn_rx += "0"  # L
        insn_rx += "1"
        insn_rx += "[01]"  # o0
        insn_rx += "[01]{3}"  # op1
        insn_rx += "[01]{4}"  # CRn
        insn_rx += "[01]{4}"  # CRm
        insn_rx += "[01]{3}"  # op2
        insn_rx += "[01]{5}"  # Rt

        assert re.match(insn_rx, cpu.insn_bit_str)

        reg = reg_op.read()
        res_op.write(reg)

    @instruction
    def MSUB(cpu, res_op, reg_op1, reg_op2, reg_op3):
        """
        MSUB.

        :param res_op: destination register.
        :param reg_op1: source register.
        :param reg_op2: source register.
        :param reg_op3: source register.
        """
        assert res_op.type is cs.arm64.ARM64_OP_REG
        assert reg_op1.type is cs.arm64.ARM64_OP_REG
        assert reg_op2.type is cs.arm64.ARM64_OP_REG
        assert reg_op3.type is cs.arm64.ARM64_OP_REG

        insn_rx = "[01]"  # sf
        insn_rx += "00"
        insn_rx += "11011"
        insn_rx += "000"
        insn_rx += "[01]{5}"  # Rm
        insn_rx += "1"  # o0
        insn_rx += "[01]{5}"  # Ra
        insn_rx += "[01]{5}"  # Rn
        insn_rx += "[01]{5}"  # Rd

        assert re.match(insn_rx, cpu.insn_bit_str)

        reg1 = reg_op1.read()
        reg2 = reg_op2.read()
        reg3 = reg_op3.read()

        result = reg3 - (reg1 * reg2)
        res_op.write(UInt(result, res_op.size))

    # XXX: Support MUL (by element) and MUL (vector).
    @instruction
    def MUL(cpu, res_op, reg_op1, reg_op2):
        """
        MUL.

        :param res_op: destination register.
        :param reg_op1: source register.
        :param reg_op2: source register.
        """
        assert res_op.type is cs.arm64.ARM64_OP_REG
        assert reg_op1.type is cs.arm64.ARM64_OP_REG
        assert reg_op2.type is cs.arm64.ARM64_OP_REG

        insn_rx = "[01]"  # sf
        insn_rx += "00"
        insn_rx += "11011"
        insn_rx += "000"
        insn_rx += "[01]{5}"  # Rm
        insn_rx += "0"  # o0
        insn_rx += "1{5}"  # Ra
        insn_rx += "[01]{5}"  # Rn
        insn_rx += "[01]{5}"  # Rd

        assert re.match(insn_rx, cpu.insn_bit_str)

        # Fake a register operand.
        if res_op.size == 32:
            zr = Aarch64Operand.make_reg(cpu, cs.arm64.ARM64_REG_WZR)
        elif res_op.size == 64:
            zr = Aarch64Operand.make_reg(cpu, cs.arm64.ARM64_REG_XZR)
        else:
            raise Aarch64InvalidInstruction

        # The 'instruction' decorator advances PC, so call the original
        # method.
        cpu.MADD.__wrapped__(cpu, res_op, reg_op1, reg_op2, zr)

    # XXX: Support NEG (vector).
    @instruction
    def NEG(cpu, res_op, reg_op):
        """
        NEG (shifted register).

        :param res_op: destination register.
        :param reg_op: source register.
        """
        assert res_op.type is cs.arm64.ARM64_OP_REG
        assert reg_op.type is cs.arm64.ARM64_OP_REG

        insn_rx = "[01]"  # sf
        insn_rx += "1"  # op
        insn_rx += "0"  # S
        insn_rx += "01011"
        insn_rx += "[01]{2}"  # shift
        insn_rx += "0"
        insn_rx += "[01]{5}"  # Rm
        insn_rx += "[01]{6}"  # imm6
        insn_rx += "1{5}"  # Rn
        insn_rx += "[01]{5}"  # Rd

        assert re.match(insn_rx, cpu.insn_bit_str)

        # Fake a register operand.
        if res_op.size == 32:
            zr = Aarch64Operand.make_reg(cpu, cs.arm64.ARM64_REG_WZR)
        elif res_op.size == 64:
            zr = Aarch64Operand.make_reg(cpu, cs.arm64.ARM64_REG_XZR)
        else:
            raise Aarch64InvalidInstruction

        # The 'instruction' decorator advances PC, so call the original
        # method.
        cpu.SUB.__wrapped__(cpu, res_op, zr, reg_op)

    @instruction
    def NOP(cpu):
        """
        NOP.
        """
        insn_rx = "1101010100"
        insn_rx += "0"
        insn_rx += "00"
        insn_rx += "011"
        insn_rx += "0010"
        insn_rx += "0000"  # CRm
        insn_rx += "000"  # op2
        insn_rx += "11111"

        assert re.match(insn_rx, cpu.insn_bit_str)

    def _ORR_immediate(cpu, res_op, reg_op, imm_op):
        """
        ORR (immediate).

        :param res_op: destination register.
        :param reg_op: source register.
        :param imm_op: immediate.
        """
        assert res_op.type is cs.arm64.ARM64_OP_REG
        assert reg_op.type is cs.arm64.ARM64_OP_REG
        assert imm_op.type is cs.arm64.ARM64_OP_IMM

        insn_rx = "[01]"  # sf
        insn_rx += "01"  # opc
        insn_rx += "100100"
        insn_rx += "[01]"  # N
        insn_rx += "[01]{6}"  # immr
        insn_rx += "[01]{6}"  # imms
        insn_rx += "[01]{5}"  # Rn
        insn_rx += "[01]{5}"  # Rd

        assert re.match(insn_rx, cpu.insn_bit_str)

        reg = reg_op.read()
        imm = imm_op.op.imm
        result = UInt(reg | imm, res_op.size)
        res_op.write(result)

    def _ORR_shifted_register(cpu, res_op, reg_op1, reg_op2):
        """
        ORR (shifted register).

        :param res_op: destination register.
        :param reg_op1: source register.
        :param reg_op2: source register.
        """
        assert res_op.type is cs.arm64.ARM64_OP_REG
        assert reg_op1.type is cs.arm64.ARM64_OP_REG
        assert reg_op2.type is cs.arm64.ARM64_OP_REG

        insn_rx = "[01]"  # sf
        insn_rx += "01"  # opc
        insn_rx += "01010"
        insn_rx += "[01]{2}"  # shift
        insn_rx += "0"  # N
        insn_rx += "[01]{5}"  # Rm
        insn_rx += "[01]{6}"  # imm6
        insn_rx += "[01]{5}"  # Rn
        insn_rx += "[01]{5}"  # Rd

        assert re.match(insn_rx, cpu.insn_bit_str)

        cpu._shifted_register(
            res_op=res_op,
            reg_op1=reg_op1,
            reg_op2=reg_op2,
            action=lambda x, y: (x | y, None),
            shifts=[
                cs.arm64.ARM64_SFT_LSL,
                cs.arm64.ARM64_SFT_LSR,
                cs.arm64.ARM64_SFT_ASR,
                cs.arm64.ARM64_SFT_ROR,
            ],
        )

    def _ORR_vector_register(cpu, res_op, reg_op1, reg_op2):
        """
        ORR (vector, register).

        :param res_op: destination register.
        :param reg_op1: source register.
        :param reg_op2: source register.
        """
        assert res_op.type is cs.arm64.ARM64_OP_REG
        assert reg_op1.type is cs.arm64.ARM64_OP_REG
        assert reg_op2.type is cs.arm64.ARM64_OP_REG

        insn_rx = "0"
        insn_rx += "[01]"  # Q
        insn_rx += "0"
        insn_rx += "01110"
        insn_rx += "10"  # size
        insn_rx += "1"
        insn_rx += "[01]{5}"  # Rm
        insn_rx += "00011"
        insn_rx += "1"
        insn_rx += "[01]{5}"  # Rn
        insn_rx += "[01]{5}"  # Rd

        assert re.match(insn_rx, cpu.insn_bit_str)

        # XXX: Check if trapped.

        reg1 = reg_op1.read()
        reg2 = reg_op2.read()
        vas = res_op.op.vas

        if vas == cs.arm64.ARM64_VAS_8B:
            elem_size = 8
            elem_count = 8

        elif vas == cs.arm64.ARM64_VAS_16B:
            elem_size = 8
            elem_count = 16

        else:
            raise Aarch64InvalidInstruction

        result = 0
        for i in range(elem_count):
            elem1 = Operators.EXTRACT(reg1, i * elem_size, elem_size)
            elem2 = Operators.EXTRACT(reg2, i * elem_size, elem_size)
            elem = UInt(elem1 | elem2, elem_size)
            elem = Operators.ZEXTEND(elem, res_op.size)
            result |= elem << (i * elem_size)

        result = UInt(result, res_op.size)
        res_op.write(result)

    # XXX: Support ORR (vector, immediate).
    @instruction
    def ORR(cpu, res_op, reg_op, reg_imm_op):
        """
        Combines ORR (immediate), ORR (shifted register), and ORR (vector,
        register).

        :param res_op: destination register.
        :param reg_op: source register.
        :param reg_imm_op: source register or immediate.
        """
        assert res_op.type is cs.arm64.ARM64_OP_REG
        assert reg_op.type is cs.arm64.ARM64_OP_REG
        assert reg_imm_op.type in [cs.arm64.ARM64_OP_REG, cs.arm64.ARM64_OP_IMM]

        bit21 = cpu.insn_bit_str[-22]

        if reg_imm_op.type == cs.arm64.ARM64_OP_IMM:
            cpu._ORR_immediate(res_op, reg_op, reg_imm_op)

        elif reg_imm_op.type == cs.arm64.ARM64_OP_REG and bit21 == "0":
            cpu._ORR_shifted_register(res_op, reg_op, reg_imm_op)

        elif reg_imm_op.type == cs.arm64.ARM64_OP_REG and bit21 == "1":
            cpu._ORR_vector_register(res_op, reg_op, reg_imm_op)

        else:
            raise Aarch64InvalidInstruction

    # XXX: Support RBIT (vector).
    @instruction
    def RBIT(cpu, res_op, reg_op):
        """
        RBIT.

        :param res_op: destination register.
        :param reg_op: source register.
        """
        assert res_op.type is cs.arm64.ARM64_OP_REG
        assert reg_op.type is cs.arm64.ARM64_OP_REG

        insn_rx = "[01]"  # sf
        insn_rx += "1"
        insn_rx += "0"
        insn_rx += "11010110"
        insn_rx += "0{5}"
        insn_rx += "0{4}"
        insn_rx += "0{2}"
        insn_rx += "[01]{5}"  # Rn
        insn_rx += "[01]{5}"  # Rd

        assert re.match(insn_rx, cpu.insn_bit_str)

        reg = reg_op.read()
        size = reg_op.size

        result = 0
        for pos in range(size):
            bit = Operators.EXTRACT(reg, pos, 1)
            bit = Operators.ZEXTEND(bit, res_op.size)
            result <<= 1
            result |= bit

        res_op.write(result)

    @instruction
    def RET(cpu, reg_op=None):
        """
        RET.

        :param reg_op: None or register.
        """
        assert not reg_op or reg_op.type is cs.arm64.ARM64_OP_REG

        insn_rx = "1101011"
        insn_rx += "0"  # Z
        insn_rx += "0"
        insn_rx += "10"  # op
        insn_rx += "1{5}"
        insn_rx += "0{4}"
        insn_rx += "0"  # A
        insn_rx += "0"  # M
        insn_rx += "[01]{5}"  # Rn
        insn_rx += "0{5}"  # Rm

        assert re.match(insn_rx, cpu.insn_bit_str)

        if reg_op:
            reg = reg_op.read()
        else:
            reg = cpu.X30
        cpu.PC = reg

    @instruction
    def REV(cpu, res_op, reg_op):
        """
        REV.

        :param res_op: destination register.
        :param reg_op: source register.
        """
        assert res_op.type is cs.arm64.ARM64_OP_REG
        assert reg_op.type is cs.arm64.ARM64_OP_REG

        insn_rx = "[01]"  # sf
        insn_rx += "1"
        insn_rx += "0"
        insn_rx += "11010110"
        insn_rx += "0{5}"
        insn_rx += "0{4}"
        insn_rx += "1[01]"  # opc
        insn_rx += "[01]{5}"  # Rn
        insn_rx += "[01]{5}"  # Rd

        assert re.match(insn_rx, cpu.insn_bit_str)

        reg = reg_op.read()
        size = reg_op.size

        result = 0
        step = 8
        for pos in range(0, size, step):
            byte = Operators.EXTRACT(reg, pos, step)
            byte = Operators.ZEXTEND(byte, res_op.size)
            result <<= step
            result |= byte

        res_op.write(result)

    @instruction
    def SBFIZ(cpu, res_op, reg_op, lsb_op, width_op):
        """
        SBFIZ.

        :param res_op: destination register.
        :param reg_op: source register.
        :param lsb_op: immediate.
        :param width_op: immediate.
        """
        assert res_op.type is cs.arm64.ARM64_OP_REG
        assert reg_op.type is cs.arm64.ARM64_OP_REG
        assert lsb_op.type is cs.arm64.ARM64_OP_IMM
        assert width_op.type is cs.arm64.ARM64_OP_IMM

        insn_rx = "[01]"  # sf
        insn_rx += "00"  # opc
        insn_rx += "100110"
        insn_rx += "[01]"  # N
        insn_rx += "[01]{6}"  # immr
        insn_rx += "[01]{6}"  # imms
        insn_rx += "[01]{5}"  # Rn
        insn_rx += "[01]{5}"  # Rd

        assert re.match(insn_rx, cpu.insn_bit_str)

        lsb = lsb_op.op.imm
        lsb_op.value.imm = -lsb % res_op.size
        width_op.value.imm -= 1

        # The 'instruction' decorator advances PC, so call the original
        # method.
        cpu.SBFM.__wrapped__(cpu, res_op, reg_op, lsb_op, width_op)

    @instruction
    def SBFM(cpu, res_op, reg_op, immr_op, imms_op):
        """
        SBFM.

        :param res_op: destination register.
        :param reg_op: source register.
        :param immr_op: immediate.
        :param imms_op: immediate.
        """
        assert res_op.type is cs.arm64.ARM64_OP_REG
        assert reg_op.type is cs.arm64.ARM64_OP_REG
        assert immr_op.type is cs.arm64.ARM64_OP_IMM
        assert imms_op.type is cs.arm64.ARM64_OP_IMM

        insn_rx = "[01]"  # sf
        insn_rx += "00"  # opc
        insn_rx += "100110"
        insn_rx += "[01]"  # N
        insn_rx += "[01]{6}"  # immr
        insn_rx += "[01]{6}"  # imms
        insn_rx += "[01]{5}"  # Rn
        insn_rx += "[01]{5}"  # Rd

        assert re.match(insn_rx, cpu.insn_bit_str)

        reg = reg_op.read()
        immr = immr_op.op.imm
        imms = imms_op.op.imm

        assert immr in range(res_op.size)
        assert imms in range(res_op.size)

        if imms >= immr:
            width = imms - immr + 1
            copy_from = immr
            copy_to = 0
        else:
            width = imms + 1
            copy_from = 0
            copy_to = res_op.size - immr

        result = ((reg & (Mask(width) << copy_from)) >> copy_from) << copy_to
        result = Operators.ZEXTEND(result, res_op.size)
        result = Operators.ITEBV(
            res_op.size,
            Operators.EXTRACT(result, width + copy_to - 1, 1) == 1,
            (Mask(res_op.size) & ~Mask(width + copy_to)) | result,
            result,
        )

        res_op.write(result)

    @instruction
    def SBFX(cpu, res_op, reg_op, lsb_op, width_op):
        """
        SBFX.

        :param res_op: destination register.
        :param reg_op: source register.
        :param lsb_op: immediate.
        :param width_op: immediate.
        """
        assert res_op.type is cs.arm64.ARM64_OP_REG
        assert reg_op.type is cs.arm64.ARM64_OP_REG
        assert lsb_op.type is cs.arm64.ARM64_OP_IMM
        assert width_op.type is cs.arm64.ARM64_OP_IMM

        insn_rx = "[01]"  # sf
        insn_rx += "00"  # opc
        insn_rx += "100110"
        insn_rx += "[01]"  # N
        insn_rx += "[01]{6}"  # immr
        insn_rx += "[01]{6}"  # imms
        insn_rx += "[01]{5}"  # Rn
        insn_rx += "[01]{5}"  # Rd

        assert re.match(insn_rx, cpu.insn_bit_str)

        lsb = lsb_op.op.imm
        width = width_op.op.imm
        width_op.value.imm = lsb + width - 1

        # The 'instruction' decorator advances PC, so call the original
        # method.
        cpu.SBFM.__wrapped__(cpu, res_op, reg_op, lsb_op, width_op)

    # XXX: Add tests.
    @instruction
    def STLXR(cpu, stat_op, reg_op, mem_op):
        """
        STLXR.

        :param stat_op: status register.
        :param reg_op: source register.
        :param mem_op: memory.
        """
        assert stat_op.type is cs.arm64.ARM64_OP_REG
        assert reg_op.type is cs.arm64.ARM64_OP_REG
        assert mem_op.type is cs.arm64.ARM64_OP_MEM

        insn_rx = "1[01]"  # size
        insn_rx += "001000"
        insn_rx += "0"
        insn_rx += "0"  # L
        insn_rx += "0"
        insn_rx += "[01]{5}"  # Rs
        insn_rx += "1"  # o0
        insn_rx += "1{5}"  # Rt2
        insn_rx += "[01]{5}"  # Rn
        insn_rx += "[01]{5}"  # Rt

        assert re.match(insn_rx, cpu.insn_bit_str)

        # XXX: Support exclusive access and check alignment.

        base = cpu.regfile.read(mem_op.mem.base)
        imm = mem_op.mem.disp
        assert imm == 0
        reg = reg_op.read()

        cpu.write_int(base, reg, reg_op.size)
        stat_op.write(0)  # XXX: always succeeds

    @instruction
    def STP(cpu, reg_op1, reg_op2, mem_op, mimm_op=None):
        """
        STP.

        :param reg_op1: source register.
        :param reg_op2: source register.
        :param mem_op: memory.
        :param mimm_op: None or immediate.
        """
        cpu._ldp_stp(reg_op1, reg_op2, mem_op, mimm_op, ldp=False)

    def _STR_immediate(cpu, reg_op, mem_op, mimm_op):
        """
        STR (immediate).

        :param reg_op: source register.
        :param mem_op: memory.
        :param mimm_op: None or immediate.
        """
        cpu._ldr_str_immediate(reg_op, mem_op, mimm_op, ldr=False)

    def _STR_register(cpu, reg_op, mem_op):
        """
        STR (register).

        :param reg_op: source register.
        :param mem_op: memory.
        """
        cpu._ldr_str_register(reg_op, mem_op, ldr=False)

    # XXX: Support STR (immediate, SIMD&FP) and STR (register, SIMD&FP).
    @instruction
    def STR(cpu, reg_op, mem_op, mimm_op=None):
        """
        Combines STR (immediate) and STR (register).

        :param reg_op: source register.
        :param mem_op: memory.
        :param mimm_op: None or immediate.
        """
        assert reg_op.type is cs.arm64.ARM64_OP_REG
        assert mem_op.type is cs.arm64.ARM64_OP_MEM
        assert not mimm_op or mimm_op.type is cs.arm64.ARM64_OP_IMM

        if mem_op.mem.index:
            cpu._STR_register(reg_op, mem_op)
        else:
            cpu._STR_immediate(reg_op, mem_op, mimm_op)

    def _STRB_immediate(cpu, reg_op, mem_op, mimm_op):
        """
        STRB (immediate).

        :param reg_op: source register.
        :param mem_op: memory.
        :param mimm_op: None or immediate.
        """
        cpu._ldr_str_immediate(reg_op, mem_op, mimm_op, ldr=False, size=8)

    def _STRB_register(cpu, reg_op, mem_op):
        """
        STRB (register).

        :param reg_op: source register.
        :param mem_op: memory.
        """
        cpu._ldr_str_register(reg_op, mem_op, ldr=False, size=8)

    @instruction
    def STRB(cpu, reg_op, mem_op, mimm_op=None):
        """
        Combines STRB (immediate) and STRB (register).

        :param reg_op: source register.
        :param mem_op: memory.
        :param mimm_op: None or immediate.
        """
        assert reg_op.type is cs.arm64.ARM64_OP_REG
        assert mem_op.type is cs.arm64.ARM64_OP_MEM
        assert not mimm_op or mimm_op.type is cs.arm64.ARM64_OP_IMM

        if mem_op.mem.index:
            cpu._STRB_register(reg_op, mem_op)
        else:
            cpu._STRB_immediate(reg_op, mem_op, mimm_op)

    def _STRH_immediate(cpu, reg_op, mem_op, mimm_op):
        """
        STRH (immediate).

        :param reg_op: source register.
        :param mem_op: memory.
        :param mimm_op: None or immediate.
        """
        cpu._ldr_str_immediate(reg_op, mem_op, mimm_op, ldr=False, size=16)

    def _STRH_register(cpu, reg_op, mem_op):
        """
        STRH (register).

        :param reg_op: source register.
        :param mem_op: memory.
        """
        cpu._ldr_str_register(reg_op, mem_op, ldr=False, size=16)

    @instruction
    def STRH(cpu, reg_op, mem_op, mimm_op=None):
        """
        Combines STRH (immediate) and STRH (register).

        :param reg_op: source register.
        :param mem_op: memory.
        :param mimm_op: None or immediate.
        """
        assert reg_op.type is cs.arm64.ARM64_OP_REG
        assert mem_op.type is cs.arm64.ARM64_OP_MEM
        assert not mimm_op or mimm_op.type is cs.arm64.ARM64_OP_IMM

        if mem_op.mem.index:
            cpu._STRH_register(reg_op, mem_op)
        else:
            cpu._STRH_immediate(reg_op, mem_op, mimm_op)

    # XXX: Support STUR (SIMD&FP).
    @instruction
    def STUR(cpu, reg_op, mem_op):
        """
        STUR.

        :param reg_op: source register.
        :param mem_op: memory.
        """
        cpu._ldur_stur(reg_op, mem_op, ldur=False)

    # XXX: Add tests.
    @instruction
    def STXR(cpu, stat_op, reg_op, mem_op):
        """
        STXR.

        :param stat_op: status register.
        :param reg_op: source register.
        :param mem_op: memory.
        """
        assert stat_op.type is cs.arm64.ARM64_OP_REG
        assert reg_op.type is cs.arm64.ARM64_OP_REG
        assert mem_op.type is cs.arm64.ARM64_OP_MEM

        insn_rx = "1[01]"  # size
        insn_rx += "001000"
        insn_rx += "0"
        insn_rx += "0"  # L
        insn_rx += "0"
        insn_rx += "[01]{5}"  # Rs
        insn_rx += "0"  # o0
        insn_rx += "1{5}"  # Rt2
        insn_rx += "[01]{5}"  # Rn
        insn_rx += "[01]{5}"  # Rt

        assert re.match(insn_rx, cpu.insn_bit_str)

        # XXX: Support exclusive access and check alignment.

        base = cpu.regfile.read(mem_op.mem.base)
        imm = mem_op.mem.disp
        assert imm == 0
        reg = reg_op.read()

        cpu.write_int(base, reg, reg_op.size)
        stat_op.write(0)  # XXX: always succeeds

    def _SUB_extended_register(cpu, res_op, reg_op1, reg_op2):
        """
        SUB (extended register).

        :param res_op: destination register.
        :param reg_op1: source register.
        :param reg_op2: source register.
        """
        cpu._adds_subs_extended_register(res_op, reg_op1, reg_op2, mnem="sub")

    def _SUB_immediate(cpu, res_op, reg_op, imm_op):
        """
        SUB (immediate).

        :param res_op: destination register.
        :param reg_op: source register.
        :param imm_op: immediate.
        """
        cpu._adds_subs_immediate(res_op, reg_op, imm_op, mnem="sub")

    def _SUB_shifted_register(cpu, res_op, reg_op1, reg_op2):
        """
        SUB (shifted register).

        :param res_op: destination register.
        :param reg_op1: source register.
        :param reg_op2: source register.
        """
        cpu._adds_subs_shifted_register(res_op, reg_op1, reg_op2, mnem="sub")

    def _SUB_vector(cpu, res_op, reg_op1, reg_op2):
        """
        SUB (vector).

        :param res_op: destination register.
        :param reg_op1: source register.
        :param reg_op2: source register.
        """
        cpu._add_sub_vector(res_op, reg_op1, reg_op2, add=False)

    @instruction
    def SUB(cpu, res_op, reg_op, reg_imm_op):
        """
        Combines SUB (extended register), SUB (immediate), SUB (shifted
        register), and SUB (vector).

        :param res_op: destination register.
        :param reg_op: source register.
        :param reg_imm_op: source register or immediate.
        """
        assert res_op.type is cs.arm64.ARM64_OP_REG
        assert reg_op.type is cs.arm64.ARM64_OP_REG
        assert reg_imm_op.type in [cs.arm64.ARM64_OP_REG, cs.arm64.ARM64_OP_IMM]

        bit21 = cpu.insn_bit_str[-22]
        bit24 = cpu.insn_bit_str[-25]

        if reg_imm_op.type == cs.arm64.ARM64_OP_IMM:
            cpu._SUB_immediate(res_op, reg_op, reg_imm_op)

        elif reg_imm_op.type == cs.arm64.ARM64_OP_REG and bit24 == "0":
            cpu._SUB_vector(res_op, reg_op, reg_imm_op)

        elif reg_imm_op.type == cs.arm64.ARM64_OP_REG and bit24 == "1" and bit21 == "0":
            cpu._SUB_shifted_register(res_op, reg_op, reg_imm_op)

        elif reg_imm_op.type == cs.arm64.ARM64_OP_REG and bit24 == "1" and bit21 == "1":
            cpu._SUB_extended_register(res_op, reg_op, reg_imm_op)

        else:
            raise Aarch64InvalidInstruction

    def _SUBS_extended_register(cpu, res_op, reg_op1, reg_op2):
        """
        SUBS (extended register).

        :param res_op: destination register.
        :param reg_op1: source register.
        :param reg_op2: source register.
        """
        cpu._adds_subs_extended_register(res_op, reg_op1, reg_op2, mnem="subs")

    def _SUBS_immediate(cpu, res_op, reg_op, imm_op):
        """
        SUBS (immediate).

        :param res_op: destination register.
        :param reg_op: source register.
        :param imm_op: immediate.
        """
        cpu._adds_subs_immediate(res_op, reg_op, imm_op, mnem="subs")

    def _SUBS_shifted_register(cpu, res_op, reg_op1, reg_op2):
        """
        SUBS (shifted register).

        :param res_op: destination register.
        :param reg_op1: source register.
        :param reg_op2: source register.
        """
        cpu._adds_subs_shifted_register(res_op, reg_op1, reg_op2, mnem="subs")

    @instruction
    def SUBS(cpu, res_op, reg_op, reg_imm_op):
        """
        Combines SUBS (extended register), SUBS (immediate), and SUBS (shifted
        register).

        :param res_op: destination register.
        :param reg_op: source register.
        :param reg_imm_op: source register or immediate.
        """
        assert res_op.type is cs.arm64.ARM64_OP_REG
        assert reg_op.type is cs.arm64.ARM64_OP_REG
        assert reg_imm_op.type in [cs.arm64.ARM64_OP_REG, cs.arm64.ARM64_OP_IMM]

        bit21 = cpu.insn_bit_str[-22]

        if reg_imm_op.type == cs.arm64.ARM64_OP_IMM:
            cpu._SUBS_immediate(res_op, reg_op, reg_imm_op)

        elif reg_imm_op.type == cs.arm64.ARM64_OP_REG and bit21 == "0":
            cpu._SUBS_shifted_register(res_op, reg_op, reg_imm_op)

        elif reg_imm_op.type == cs.arm64.ARM64_OP_REG and bit21 == "1":
            cpu._SUBS_extended_register(res_op, reg_op, reg_imm_op)

        else:
            raise Aarch64InvalidInstruction

    @instruction
    def SVC(cpu, imm_op):
        """
        SVC.

        :param imm_op: immediate.
        """
        assert imm_op.type is cs.arm64.ARM64_OP_IMM

        imm = imm_op.op.imm
        assert imm >= 0 and imm <= 65535

        if imm != 0:
            raise InstructionNotImplementedError(f"SVC #{imm}")
        raise Interruption(imm)

    @instruction
    def SXTB(cpu, res_op, reg_op):
        """
        SXTB.

        :param res_op: destination register.
        :param reg_op: source register.
        """
        assert res_op.type is cs.arm64.ARM64_OP_REG
        assert reg_op.type is cs.arm64.ARM64_OP_REG

        insn_rx = "[01]"  # sf
        insn_rx += "00"  # opc
        insn_rx += "100110"
        insn_rx += "[01]"  # N
        insn_rx += "0{6}"  # immr
        insn_rx += "000111"  # imms
        insn_rx += "[01]{5}"  # Rn
        insn_rx += "[01]{5}"  # Rd

        assert re.match(insn_rx, cpu.insn_bit_str)

        # Fake immediate operands.
        immr_op = Aarch64Operand.make_imm(cpu, 0)
        imms_op = Aarch64Operand.make_imm(cpu, 7)

        # The 'instruction' decorator advances PC, so call the original
        # method.
        cpu.SBFM.__wrapped__(cpu, res_op, reg_op, immr_op, imms_op)

    @instruction
    def SXTH(cpu, res_op, reg_op):
        """
        SXTH.

        :param res_op: destination register.
        :param reg_op: source register.
        """
        assert res_op.type is cs.arm64.ARM64_OP_REG
        assert reg_op.type is cs.arm64.ARM64_OP_REG

        insn_rx = "[01]"  # sf
        insn_rx += "00"  # opc
        insn_rx += "100110"
        insn_rx += "[01]"  # N
        insn_rx += "0{6}"  # immr
        insn_rx += "001111"  # imms
        insn_rx += "[01]{5}"  # Rn
        insn_rx += "[01]{5}"  # Rd

        assert re.match(insn_rx, cpu.insn_bit_str)

        # Fake immediate operands.
        immr_op = Aarch64Operand.make_imm(cpu, 0)
        imms_op = Aarch64Operand.make_imm(cpu, 15)

        # The 'instruction' decorator advances PC, so call the original
        # method.
        cpu.SBFM.__wrapped__(cpu, res_op, reg_op, immr_op, imms_op)

    @instruction
    def SXTW(cpu, res_op, reg_op):
        """
        SXTW.

        :param res_op: destination register.
        :param reg_op: source register.
        """
        assert res_op.type is cs.arm64.ARM64_OP_REG
        assert reg_op.type is cs.arm64.ARM64_OP_REG

        insn_rx = "1"  # sf
        insn_rx += "00"  # opc
        insn_rx += "100110"
        insn_rx += "1"  # N
        insn_rx += "000000"  # immr
        insn_rx += "011111"  # imms
        insn_rx += "[01]{5}"  # Rn
        insn_rx += "[01]{5}"  # Rd

        assert re.match(insn_rx, cpu.insn_bit_str)

        # Fake immediate operands.
        immr_op = Aarch64Operand.make_imm(cpu, 0)
        imms_op = Aarch64Operand.make_imm(cpu, 31)

        # The 'instruction' decorator advances PC, so call the original
        # method.
        cpu.SBFM.__wrapped__(cpu, res_op, reg_op, immr_op, imms_op)

    @instruction
    def TBNZ(cpu, reg_op, imm_op, lab_op):
        """
        TBNZ.

        :param reg_op: register.
        :param imm_op: immediate.
        :param lab_op: immediate.
        """
        assert reg_op.type is cs.arm64.ARM64_OP_REG
        assert imm_op.type is cs.arm64.ARM64_OP_IMM
        assert lab_op.type is cs.arm64.ARM64_OP_IMM

        insn_rx = "[01]"  # b5
        insn_rx += "011011"
        insn_rx += "1"  # op
        insn_rx += "[01]{5}"  # b40
        insn_rx += "[01]{14}"  # imm14
        insn_rx += "[01]{5}"  # Rt

        assert re.match(insn_rx, cpu.insn_bit_str)

        reg = reg_op.read()
        imm = imm_op.op.imm
        lab = lab_op.op.imm

        assert imm in range(reg_op.size)

        cpu.PC = Operators.ITEBV(
            cpu.regfile.size("PC"), Operators.EXTRACT(reg, imm, 1) != 0, lab, cpu.PC
        )

    @instruction
    def TBZ(cpu, reg_op, imm_op, lab_op):
        """
        TBZ.

        :param reg_op: register.
        :param imm_op: immediate.
        :param lab_op: immediate.
        """
        assert reg_op.type is cs.arm64.ARM64_OP_REG
        assert imm_op.type is cs.arm64.ARM64_OP_IMM
        assert lab_op.type is cs.arm64.ARM64_OP_IMM

        insn_rx = "[01]"  # b5
        insn_rx += "011011"
        insn_rx += "0"  # op
        insn_rx += "[01]{5}"  # b40
        insn_rx += "[01]{14}"  # imm14
        insn_rx += "[01]{5}"  # Rt

        assert re.match(insn_rx, cpu.insn_bit_str)

        reg = reg_op.read()
        imm = imm_op.op.imm
        lab = lab_op.op.imm

        assert imm in range(reg_op.size)

        cpu.PC = Operators.ITEBV(
            cpu.regfile.size("PC"), Operators.EXTRACT(reg, imm, 1) == 0, lab, cpu.PC
        )

    def _TST_immediate(cpu, reg_op, imm_op):
        """
        TST (immediate).

        :param reg_op: source register.
        :param imm_op: immediate.
        """
        assert reg_op.type is cs.arm64.ARM64_OP_REG
        assert imm_op.type is cs.arm64.ARM64_OP_IMM

        insn_rx = "[01]"  # sf
        insn_rx += "11"  # opc
        insn_rx += "100100"
        insn_rx += "[01]"  # N
        insn_rx += "[01]{6}"  # immr
        insn_rx += "[01]{6}"  # imms
        insn_rx += "[01]{5}"  # Rn
        insn_rx += "1{5}"  # Rd

        assert re.match(insn_rx, cpu.insn_bit_str)

        # Fake a register operand.
        if reg_op.size == 32:
            zr = Aarch64Operand.make_reg(cpu, cs.arm64.ARM64_REG_WZR)
        elif reg_op.size == 64:
            zr = Aarch64Operand.make_reg(cpu, cs.arm64.ARM64_REG_XZR)
        else:
            raise Aarch64InvalidInstruction

        # The 'instruction' decorator advances PC, so call the original
        # method.
        cpu.ANDS.__wrapped__(cpu, zr, reg_op, imm_op)

    def _TST_shifted_register(cpu, reg_op1, reg_op2):
        """
        TST (shifted register).

        :param reg_op1: source register.
        :param reg_op2: source register.
        """
        assert reg_op1.type is cs.arm64.ARM64_OP_REG
        assert reg_op2.type is cs.arm64.ARM64_OP_REG

        insn_rx = "[01]"  # sf
        insn_rx += "11"  # opc
        insn_rx += "01010"
        insn_rx += "[01]{2}"  # shift
        insn_rx += "0"  # N
        insn_rx += "[01]{5}"  # Rm
        insn_rx += "[01]{6}"  # imm6
        insn_rx += "[01]{5}"  # Rn
        insn_rx += "1{5}"  # Rd

        assert re.match(insn_rx, cpu.insn_bit_str)

        # Fake a register operand.
        if reg_op1.size == 32:
            zr = Aarch64Operand.make_reg(cpu, cs.arm64.ARM64_REG_WZR)
        elif reg_op1.size == 64:
            zr = Aarch64Operand.make_reg(cpu, cs.arm64.ARM64_REG_XZR)
        else:
            raise Aarch64InvalidInstruction

        # The 'instruction' decorator advances PC, so call the original
        # method.
        cpu.ANDS.__wrapped__(cpu, zr, reg_op1, reg_op2)

    @instruction
    def TST(cpu, reg_op, reg_imm_op):
        """
        Combines TST (immediate) and TST (shifted register).

        :param reg_op: source register.
        :param reg_imm_op: source register or immediate.
        """
        assert reg_op.type is cs.arm64.ARM64_OP_REG
        assert reg_imm_op.type in [cs.arm64.ARM64_OP_REG, cs.arm64.ARM64_OP_IMM]

        if reg_imm_op.type == cs.arm64.ARM64_OP_REG:
            cpu._TST_shifted_register(reg_op, reg_imm_op)

        elif reg_imm_op.type == cs.arm64.ARM64_OP_IMM:
            cpu._TST_immediate(reg_op, reg_imm_op)

        else:
            raise Aarch64InvalidInstruction

    @instruction
    def UBFIZ(cpu, res_op, reg_op, lsb_op, width_op):
        """
        UBFIZ.

        :param res_op: destination register.
        :param reg_op: source register.
        :param lsb_op: immediate.
        :param width_op: immediate.
        """
        assert res_op.type is cs.arm64.ARM64_OP_REG
        assert reg_op.type is cs.arm64.ARM64_OP_REG
        assert lsb_op.type is cs.arm64.ARM64_OP_IMM
        assert width_op.type is cs.arm64.ARM64_OP_IMM

        insn_rx = "[01]"  # sf
        insn_rx += "10"  # opc
        insn_rx += "100110"
        insn_rx += "[01]"  # N
        insn_rx += "[01]{6}"  # immr
        insn_rx += "[01]{6}"  # imms
        insn_rx += "[01]{5}"  # Rn
        insn_rx += "[01]{5}"  # Rd

        assert re.match(insn_rx, cpu.insn_bit_str)

        lsb = lsb_op.op.imm
        lsb_op.value.imm = -lsb % res_op.size
        width_op.value.imm -= 1

        # The 'instruction' decorator advances PC, so call the original
        # method.
        cpu.UBFM.__wrapped__(cpu, res_op, reg_op, lsb_op, width_op)

    @instruction
    def UBFM(cpu, res_op, reg_op, immr_op, imms_op):
        """
        UBFM.

        :param res_op: destination register.
        :param reg_op: source register.
        :param immr_op: immediate.
        :param imms_op: immediate.
        """
        assert res_op.type is cs.arm64.ARM64_OP_REG
        assert reg_op.type is cs.arm64.ARM64_OP_REG
        assert immr_op.type is cs.arm64.ARM64_OP_IMM
        assert imms_op.type is cs.arm64.ARM64_OP_IMM

        insn_rx = "[01]"  # sf
        insn_rx += "10"  # opc
        insn_rx += "100110"
        insn_rx += "[01]"  # N
        insn_rx += "[01]{6}"  # immr
        insn_rx += "[01]{6}"  # imms
        insn_rx += "[01]{5}"  # Rn
        insn_rx += "[01]{5}"  # Rd

        assert re.match(insn_rx, cpu.insn_bit_str)

        reg = reg_op.read()
        immr = immr_op.op.imm
        imms = imms_op.op.imm

        assert immr in range(res_op.size)
        assert imms in range(res_op.size)

        if imms >= immr:
            width = imms - immr + 1
            copy_from = immr
            copy_to = 0
        else:
            width = imms + 1
            copy_from = 0
            copy_to = res_op.size - immr

        mask = Mask(width)
        result = ((reg & (mask << copy_from)) >> copy_from) << copy_to
        res_op.write(result)

    @instruction
    def UBFX(cpu, res_op, reg_op, lsb_op, width_op):
        """
        UBFX.

        :param res_op: destination register.
        :param reg_op: source register.
        :param lsb_op: immediate.
        :param width_op: immediate.
        """
        assert res_op.type is cs.arm64.ARM64_OP_REG
        assert reg_op.type is cs.arm64.ARM64_OP_REG
        assert lsb_op.type is cs.arm64.ARM64_OP_IMM
        assert width_op.type is cs.arm64.ARM64_OP_IMM

        insn_rx = "[01]"  # sf
        insn_rx += "10"  # opc
        insn_rx += "100110"
        insn_rx += "[01]"  # N
        insn_rx += "[01]{6}"  # immr
        insn_rx += "[01]{6}"  # imms
        insn_rx += "[01]{5}"  # Rn
        insn_rx += "[01]{5}"  # Rd

        assert re.match(insn_rx, cpu.insn_bit_str)

        lsb = lsb_op.op.imm
        width = width_op.op.imm
        width_op.value.imm = lsb + width - 1

        # The 'instruction' decorator advances PC, so call the original
        # method.
        cpu.UBFM.__wrapped__(cpu, res_op, reg_op, lsb_op, width_op)

    @instruction
    def UDIV(cpu, res_op, reg_op1, reg_op2):
        """
        UDIV.

        :param res_op: destination register.
        :param reg_op1: source register.
        :param reg_op2: source register.
        """
        assert res_op.type is cs.arm64.ARM64_OP_REG
        assert reg_op1.type is cs.arm64.ARM64_OP_REG
        assert reg_op2.type is cs.arm64.ARM64_OP_REG

        insn_rx = "[01]"  # sf
        insn_rx += "0"
        insn_rx += "0"
        insn_rx += "11010110"
        insn_rx += "[01]{5}"  # Rm
        insn_rx += "00001"
        insn_rx += "0"  # o1
        insn_rx += "[01]{5}"  # Rn
        insn_rx += "[01]{5}"  # Rd

        assert re.match(insn_rx, cpu.insn_bit_str)

        reg1 = UInt(reg_op1.read(), reg_op1.size)
        reg2 = UInt(reg_op2.read(), reg_op2.size)

        # Compute regardless of the second argument, so it can be referenced in
        # 'ITEBV'.  But the result shouldn't be used if 'reg2 == 0'.
        try:
            quot = Operators.UDIV(reg1, reg2)  # rounds toward zero
        except ZeroDivisionError:
            quot = 0

        result = Operators.ITEBV(res_op.size, reg2 == 0, 0, quot)

        res_op.write(result)

    @instruction
    def UMOV(cpu, res_op, reg_op):
        """
        UMOV.

        :param res_op: destination register.
        :param reg_op: source register.
        """
        assert res_op.type is cs.arm64.ARM64_OP_REG
        assert reg_op.type is cs.arm64.ARM64_OP_REG

        insn_rx = "0"
        insn_rx += "[01]"  # Q
        insn_rx += "0"
        insn_rx += "01110000"
        insn_rx += "[01]{5}"  # imm5
        insn_rx += "0"
        insn_rx += "01"
        insn_rx += "1"
        insn_rx += "1"
        insn_rx += "1"
        insn_rx += "[01]{5}"  # Rn
        insn_rx += "[01]{5}"  # Rd

        assert re.match(insn_rx, cpu.insn_bit_str)

        # XXX: Check if trapped.

        reg = reg_op.read()
        index = reg_op.op.vector_index
        vas = reg_op.op.vas

        if vas == cs.arm64.ARM64_VAS_1B:
            elem_size = 8

        elif vas == cs.arm64.ARM64_VAS_1H:
            elem_size = 16

        elif vas == cs.arm64.ARM64_VAS_1S:
            elem_size = 32

        elif vas == cs.arm64.ARM64_VAS_1D:
            elem_size = 64

        else:
            raise Aarch64InvalidInstruction

        result = Operators.EXTRACT(reg, index * elem_size, elem_size)
        res_op.write(UInt(result, res_op.size))

    @instruction
    def UMULH(cpu, res_op, reg_op1, reg_op2):
        """
        UMULH.

        :param res_op: destination register.
        :param reg_op1: source register.
        :param reg_op2: source register.
        """
        assert res_op.type is cs.arm64.ARM64_OP_REG
        assert reg_op1.type is cs.arm64.ARM64_OP_REG
        assert reg_op2.type is cs.arm64.ARM64_OP_REG

        insn_rx = "1"
        insn_rx += "00"
        insn_rx += "11011"
        insn_rx += "1"  # U
        insn_rx += "10"
        insn_rx += "[01]{5}"  # Rm
        insn_rx += "0"
        insn_rx += "1{5}"  # Ra
        insn_rx += "[01]{5}"  # Rn
        insn_rx += "[01]{5}"  # Rd

        assert re.match(insn_rx, cpu.insn_bit_str)

        reg1 = UInt(reg_op1.read(), reg_op1.size)
        reg2 = UInt(reg_op2.read(), reg_op2.size)

        reg1 = Operators.ZEXTEND(reg1, 128)
        reg2 = Operators.ZEXTEND(reg2, 128)

        result = Operators.EXTRACT(reg1 * reg2, 64, 64)
        res_op.write(result)

    @instruction
    def UXTB(cpu, res_op, reg_op):
        """
        UXTB.

        :param res_op: destination register.
        :param reg_op: source register.
        """
        assert res_op.type is cs.arm64.ARM64_OP_REG
        assert reg_op.type is cs.arm64.ARM64_OP_REG

        insn_rx = "0"  # sf
        insn_rx += "10"  # opc
        insn_rx += "100110"
        insn_rx += "0"  # N
        insn_rx += "0{6}"  # immr
        insn_rx += "000111"  # imms
        insn_rx += "[01]{5}"  # Rn
        insn_rx += "[01]{5}"  # Rd

        assert re.match(insn_rx, cpu.insn_bit_str)

        # Fake immediate operands.
        immr_op = Aarch64Operand.make_imm(cpu, 0)
        imms_op = Aarch64Operand.make_imm(cpu, 7)

        # The 'instruction' decorator advances PC, so call the original
        # method.
        cpu.UBFM.__wrapped__(cpu, res_op, reg_op, immr_op, imms_op)

    @instruction
    def UXTH(cpu, res_op, reg_op):
        """
        UXTH.

        :param res_op: destination register.
        :param reg_op: source register.
        """
        assert res_op.type is cs.arm64.ARM64_OP_REG
        assert reg_op.type is cs.arm64.ARM64_OP_REG

        insn_rx = "0"  # sf
        insn_rx += "10"  # opc
        insn_rx += "100110"
        insn_rx += "0"  # N
        insn_rx += "0{6}"  # immr
        insn_rx += "001111"  # imms
        insn_rx += "[01]{5}"  # Rn
        insn_rx += "[01]{5}"  # Rd

        assert re.match(insn_rx, cpu.insn_bit_str)

        # Fake immediate operands.
        immr_op = Aarch64Operand.make_imm(cpu, 0)
        imms_op = Aarch64Operand.make_imm(cpu, 15)

        # The 'instruction' decorator advances PC, so call the original
        # method.
        cpu.UBFM.__wrapped__(cpu, res_op, reg_op, immr_op, imms_op)


class Aarch64CdeclAbi(Abi):
    """Aarch64/arm64 cdecl function call ABI"""

    # XXX: Floating-point arguments are not supported.
    # For floats and doubles, the first 8 arguments are passed via registers
    # (S0-S7 for floats, D0-D7 for doubles), then on stack.
    # The result is returned in S0 for floats and D0 for doubles.

    def get_arguments(self):
        # First 8 arguments are passed via X0-X7 (or W0-W7 if they are 32-bit),
        # then on stack.

        for reg in ("X0", "X1", "X2", "X3", "X4", "X5", "X6", "X7"):
            yield reg

        for address in self.values_from(self._cpu.STACK):
            yield address

<<<<<<< HEAD
    def get_return_reg(self):
=======
    def get_result_reg(self):
>>>>>>> 38bb3d26
        return "X0"

    def write_result(self, result):
        self._cpu.X0 = result

    def ret(self):
        self._cpu.PC = self._cpu.LR


class Aarch64LinuxSyscallAbi(SyscallAbi):
    """Aarch64/arm64 Linux system call ABI"""

    # From 'man 2 syscall':
    # arch/ABI:       arm64
    # instruction:    svc #0
    # syscall number: x8
    # arguments:      x0-x5 (arg1-arg6)
    # return value:   x0
    def syscall_number(self):
        return self._cpu.X8

    def get_arguments(self):
        return ("X{}".format(i) for i in range(6))

    def get_result_reg(self):
        return "X0"

    def write_result(self, result):
        self._cpu.X0 = result


class Aarch64Operand(Operand):
    def __init__(self, cpu, op, **kwargs):
        super(Aarch64Operand, self).__init__(cpu, op)

        if self.op.type not in (
            cs.arm64.ARM64_OP_REG,
            cs.arm64.ARM64_OP_REG_MRS,
            cs.arm64.ARM64_OP_REG_MSR,
            cs.arm64.ARM64_OP_MEM,
            cs.arm64.ARM64_OP_IMM,
            cs.arm64.ARM64_OP_FP,
            cs.arm64.ARM64_OP_SYS,
            cs.arm64.ARM64_OP_BARRIER,
        ):
            raise NotImplementedError(f"Unsupported operand type: '{self.op.type}'")

        self._type = self.op.type

    @classmethod
    def make_imm(cls, cpu, value):
        imm_op = cs.arm64.Arm64Op()
        imm_op.value.imm = value
        imm_op.type = cs.arm64.ARM64_OP_IMM
        imm_op = cls(cpu, imm_op)
        return imm_op

    @classmethod
    def make_reg(cls, cpu, value):
        reg_op = cs.arm64.Arm64Op()
        reg_op.value.reg = value
        reg_op.type = cs.arm64.ARM64_OP_REG
        reg_op = cls(cpu, reg_op)
        return reg_op

    @property
    def type(self):
        return self._type

    @property
    def size(self):
        # XXX: Support other operand types.
        assert self.type is cs.arm64.ARM64_OP_REG
        return self.cpu.regfile._table[self.reg].size

    def is_shifted(self):
        """
        :return: True if operand is shifted, otherwise False.
        """
        return self.op.shift.type != cs.arm64.ARM64_SFT_INVALID

    def is_extended(self):
        """
        :return: True if operand is extended, otherwise False.
        """
        return self.op.ext != cs.arm64.ARM64_EXT_INVALID

    def read(self):
        if self.type == cs.arm64.ARM64_OP_REG:
            return self.cpu.regfile.read(self.reg)
        elif self.type == cs.arm64.ARM64_OP_REG_MRS or self.type == cs.arm64.ARM64_OP_SYS:
            name = SYS_REG_MAP.get(self.op.sys)
            if not name:
                raise NotImplementedError(f"Unsupported system register: '0x{self.op.sys:x}'")
            return self.cpu.regfile.read(name)
        elif self.type == cs.arm64.ARM64_OP_IMM:
            return self.op.imm
        else:
            raise NotImplementedError(f"Unsupported operand type: '{self.type}'")

    def write(self, value):
        if self.type == cs.arm64.ARM64_OP_REG:
            self.cpu.regfile.write(self.reg, value)
        elif self.type == cs.arm64.ARM64_OP_REG_MSR or cs.arm64.ARM64_OP_SYS:
            name = SYS_REG_MAP.get(self.op.sys)
            if not name:
                raise NotImplementedError(f"Unsupported system register: '0x{self.op.sys:x}'")
            self.cpu.regfile.write(name, value)
        else:
            raise NotImplementedError(f"Unsupported operand type: '{self.type}'")<|MERGE_RESOLUTION|>--- conflicted
+++ resolved
@@ -5255,11 +5255,7 @@
         for address in self.values_from(self._cpu.STACK):
             yield address
 
-<<<<<<< HEAD
-    def get_return_reg(self):
-=======
     def get_result_reg(self):
->>>>>>> 38bb3d26
         return "X0"
 
     def write_result(self, result):
