import inspect
import io
import logging
import struct
import types
from functools import wraps, partial
from itertools import islice

import unicorn

from .disasm import init_disassembler
from ..memory import ConcretizeMemory, InvalidMemoryAccess, FileMap, AnonMap
from ..memory import LazySMemory, Memory
from ...core.smtlib import Operators, Constant, issymbolic, BitVec, Expression
from ...core.smtlib import visitors
from ...core.smtlib.solver import SelectedSolver
from ...utils.emulate import ConcreteUnicornEmulator
from ...utils.event import Eventful
from ...utils.fallback_emulator import UnicornEmulator

from capstone import CS_ARCH_ARM64, CS_ARCH_X86, CS_ARCH_ARM
from capstone.arm64 import ARM64_REG_ENDING
from capstone.x86 import X86_REG_ENDING
from capstone.arm import ARM_REG_ENDING

from typing import Any, Callable, Dict, Optional, Tuple

logger = logging.getLogger(__name__)
register_logger = logging.getLogger(f"{__name__}.registers")


def _sig_is_varargs(sig: inspect.Signature) -> bool:
    VAR_POSITIONAL = inspect.Parameter.VAR_POSITIONAL
    return any(p.kind == VAR_POSITIONAL for p in sig.parameters.values())


###################################################################################
# Exceptions


class CpuException(Exception):
    """ Base cpu exception """


class DecodeException(CpuException):
    """
    Raised when trying to decode an unknown or invalid instruction"""

    def __init__(self, pc, bytes):
        super().__init__("Error decoding instruction @ 0x{:x}".format(pc))
        self.pc = pc
        self.bytes = bytes


class InstructionNotImplementedError(CpuException):
    """
    Exception raised when you try to execute an instruction that is not yet
    implemented in the emulator. Add it to the Cpu-specific implementation.
    """


class InstructionEmulationError(CpuException):
    """
    Exception raised when failing to emulate an instruction outside of Manticore.
    """


class DivideByZeroError(CpuException):
    """ A division by zero """


class Interruption(CpuException):
    """ A software interrupt. """

    def __init__(self, N):
        super().__init__("CPU Software Interruption %08x" % N)
        self.N = N


class Syscall(CpuException):
    """ """

    def __init__(self):
        super().__init__("CPU Syscall")


class ConcretizeRegister(CpuException):
    """
    Raised when a symbolic register needs to be concretized.
    """

    def __init__(
        self,
        cpu: "Cpu",
        reg_name: str,
        message: Optional[str] = None,
        policy: str = "MINMAX",
    ):
        self.message = message if message else f"Concretizing {reg_name}"

        self.cpu = cpu
        self.reg_name = reg_name
        self.policy = policy


class ConcretizeArgument(CpuException):
    """
    Raised when a symbolic argument needs to be concretized.
    """

    def __init__(self, cpu, argnum, policy="MINMAX"):
        self.message = f"Concretizing argument #{argnum}."
        self.cpu = cpu
        self.policy = policy
        self.argnum = argnum


SANE_SIZES = {8, 16, 32, 64, 80, 128, 256}


class Operand:
    """This class encapsulates how to access operands (regs/mem/immediates) for
    different CPUs
    """

    class MemSpec:
        """
        Auxiliary class wraps capstone operand 'mem' attribute. This will
        return register names instead of Ids
        """

        def __init__(self, parent):
            self.parent = parent

        segment = property(lambda self: self.parent._reg_name(self.parent.op.mem.segment))
        base = property(lambda self: self.parent._reg_name(self.parent.op.mem.base))
        index = property(lambda self: self.parent._reg_name(self.parent.op.mem.index))
        scale = property(lambda self: self.parent.op.mem.scale)
        disp = property(lambda self: self.parent.op.mem.disp)

    def __init__(self, cpu: "Cpu", op):
        """
        This encapsulates the arch-independent way to access instruction
        operands and immediates based on the disassembler operand descriptor in
        use. This class knows how to browse an operand and get its details.

        It also knows how to access the specific Cpu to get the actual values
        from memory and registers.

        :param Cpu cpu: A Cpu instance
        :param Operand op: An wrapped Instruction Operand
        :type op: X86Op or ArmOp
        """
        assert isinstance(cpu, Cpu)
        self.cpu = cpu
        self.op = op
        self.mem = Operand.MemSpec(self)

    def _reg_name(self, reg_id: int):
        """
        Translates a register ID from the disassembler object into the
        register name based on manticore's alias in the register file

        :param reg_id: Register ID
        """
        # XXX: Support other architectures.
        if (
            (self.cpu.arch == CS_ARCH_ARM64 and reg_id >= ARM64_REG_ENDING)
            or (self.cpu.arch == CS_ARCH_X86 and reg_id >= X86_REG_ENDING)
            or (self.cpu.arch == CS_ARCH_ARM and reg_id >= ARM_REG_ENDING)
        ):
            logger.warning("Trying to get register name for a non-register")
            return None
        cs_reg_name = self.cpu.instruction.reg_name(reg_id)
        if cs_reg_name is None or cs_reg_name.lower() == "(invalid)":
            return None
        return self.cpu._regfile._alias(cs_reg_name.upper())

    def __getattr__(self, name):
        return getattr(self.op, name)

    @property
    def type(self):
        """This property encapsulates the operand type.
        It may be one of the following:
            register
            memory
            immediate
        """
        raise NotImplementedError

    @property
    def size(self):
        """ Return bit size of operand """
        raise NotImplementedError

    @property
    def reg(self):
        return self._reg_name(self.op.reg)

    def address(self):
        """ On a memory operand it returns the effective address """
        raise NotImplementedError

    def read(self):
        """ It reads the operand value from the registers or memory """
        raise NotImplementedError

    def write(self, value):
        """ It writes the value of specific type to the registers or memory """
        raise NotImplementedError


#  Basic register file structure not actually need to abstract as it's used
#  only from the cpu implementation


class RegisterFile:
    def __init__(self, aliases=None):
        # dict mapping from alias register name ('PC') to actual register
        # name ('RIP')
        self._aliases = aliases if aliases is not None else {}
        self._registers = {}

    def _alias(self, register):
        """
        Get register canonical alias. ex. PC->RIP or PC->R15

        :param str register: The register name
        """
        return self._aliases.get(register, register)

    def write(self, register, value):
        """
        Write value to the specified register

        :param str register: a register id. Must be listed on all_registers
        :param value: a value of the expected type
        :type value: int or long or Expression
        :return: the value actually written to the register
        """
        raise NotImplementedError

    def read(self, register):
        """
        Read value from specified register

        :param str register: a register name. Must be listed on all_registers
        :return: the register value
        """
        raise NotImplementedError

    @property
    def all_registers(self):
        """ Lists all possible register names (Including aliases) """
        return tuple(self._aliases)

    @property
    def canonical_registers(self):
        """ List the minimal most beautiful set of registers needed """
        raise NotImplementedError

    def __contains__(self, register):
        """
        Check for register validity

        :param register: a register name
        """
        return self._alias(register) in self.all_registers

    def __copy__(self) -> "RegisterFile":
        """Custom shallow copy to create a snapshot of the register state.
        Should be used as read-only"""
        ...


class Abi:
    """
    Represents the ability to extract arguments from the environment and write
    back a result.

    Used for function call and system call models.
    """

    def __init__(self, cpu: "Cpu"):
        """
        :param CPU to initialize with
        """
        self._cpu = cpu

    def get_arguments(self):
        """
        Extract model arguments conforming to `convention`. Produces an iterable
        of argument descriptors following the calling convention. A descriptor
        is either a string describing a register, or an address (concrete or
        symbolic).

        :return: iterable returning syscall arguments.
        :rtype: iterable
        """
        raise NotImplementedError

    def get_result_reg(self) -> str:
        """
        Extract the location a return value will be written to. Produces
        a string describing a register where the return value is written to.
        :return: return register name
        :rtype: string
        """
        raise NotImplementedError

    def write_result(self, result):
        """
        Write the result of a model back to the environment.

        :param result: result of the model implementation
        """
        raise NotImplementedError

    def ret(self):
        """
        Handle the "ret" semantics of the ABI, i.e. reclaiming stack space,
        popping PC, etc.

        A null operation by default.
        """
        return

    def values_from(self, base):
        """
        A reusable generator for increasing pointer-sized values from an address
        (usually the stack).
        """
        word_bytes = self._cpu.address_bit_size // 8
        while True:
            yield base
            base += word_bytes

    def get_argument_values(self, model: Callable, prefix_args: Tuple) -> Tuple:
        """
        Extract arguments for model from the environment and return as a tuple that
        is ready to be passed to the model.

        :param model: Python model of the function
        :param prefix_args: Parameters to pass to model before actual ones
        :return: Arguments to be passed to the model
        """
        if type(model) is partial:
            # mypy issue with partial types https://github.com/python/mypy/issues/1484
            model = model.args[0]  # type: ignore
        sig = inspect.signature(model)
        if _sig_is_varargs(sig):
            model_name = getattr(model, "__qualname__", "<no name>")
            logger.warning("ABI: %s: a vararg model must be a unary function.", model_name)

        nargs = len(sig.parameters) - len(prefix_args)

        def resolve_argument(arg):
            if isinstance(arg, str):
                return self._cpu.read_register(arg)
            else:
                return self._cpu.read_int(arg)

        # Create a stream of resolved arguments from argument descriptors
        descriptors = self.get_arguments()
        argument_iter = map(resolve_argument, descriptors)

        from ..models import isvariadic  # prevent circular imports

        if isvariadic(model):
            return prefix_args + (argument_iter,)
        else:
            return prefix_args + tuple(islice(argument_iter, nargs))

    def invoke(self, model, prefix_args=None):
        """
        Invoke a callable `model` as if it was a native function. If
        :func:`~manticore.models.isvariadic` returns true for `model`, `model` receives a single
        argument that is a generator for function arguments. Pass a tuple of
        arguments for `prefix_args` you'd like to precede the actual
        arguments.

        :param callable model: Python model of the function
        :param tuple prefix_args: Parameters to pass to model before actual ones
        :return: The result of calling `model`
        """
        prefix_args = prefix_args or ()

        arguments = self.get_argument_values(model, prefix_args)

        try:
            result = model(*arguments)
        except ConcretizeArgument as e:
            assert e.argnum >= len(prefix_args), "Can't concretize a constant arg"
            idx = e.argnum - len(prefix_args)

            # Arguments were lazily computed in case of variadic, so recompute here
            descriptors = self.get_arguments()
            src = next(islice(descriptors, idx, idx + 1))

            msg = "Concretizing due to model invocation"
            if isinstance(src, str):
                raise ConcretizeRegister(self._cpu, src, msg)
            else:
                raise ConcretizeMemory(self._cpu.memory, src, self._cpu.address_bit_size, msg)
        else:
            if result is not None:
                self.write_result(result)

            self.ret()

        return result


platform_logger = logging.getLogger("manticore.platforms.platform")


def unsigned_hexlify(i: Any) -> Any:
    if type(i) is int:
        if i < 0:
            return hex((1 << 64) + i)
        return hex(i)
    return i


class SyscallAbi(Abi):
    """
    A system-call specific ABI.

    Captures model arguments and return values for centralized logging.
    """

    def syscall_number(self):
        """
        Extract the index of the invoked syscall.

        :return: int
        """
        raise NotImplementedError

    def get_argument_values(self, model, prefix_args):
        self._last_arguments = super().get_argument_values(model, prefix_args)
        return self._last_arguments

    def invoke(self, model, prefix_args=None):
        # invoke() will call get_argument_values()
        self._last_arguments = ()

        if type(model) is partial:
            self._cpu._publish("will_execute_syscall", model.args[0])
        else:
            self._cpu._publish("will_execute_syscall", model)
        ret = super().invoke(model, prefix_args)
        if type(model) is partial:
            model = model.args[0]
        self._cpu._publish(
            "did_execute_syscall",
            model.__func__.__name__ if isinstance(model, types.MethodType) else model.__name__,
            self._last_arguments,
            ret,
        )

        if platform_logger.isEnabledFor(logging.DEBUG):
            # Try to expand strings up to max_arg_expansion
            max_arg_expansion = 32
            # Add a hex representation to return if greater than min_hex_expansion
            min_hex_expansion = 0x80

            args = []
            for arg in self._last_arguments:
                arg_s = (
                    unsigned_hexlify(arg)
                    if not issymbolic(arg) and abs(arg) > min_hex_expansion
                    else f"{arg}"
                )
                if self._cpu.memory.access_ok(arg, "r") and model.__func__.__name__ not in {
                    "sys_mprotect",
                    "sys_mmap",
                }:
                    try:
                        s = self._cpu.read_string(arg, max_arg_expansion)
                        s = s.rstrip().replace("\n", "\\n") if s else s
                        arg_s = f'"{s}"' if s else arg_s
                    except Exception:
                        pass
                args.append(arg_s)

            args_s = ", ".join(args)
            ret_s = f"{unsigned_hexlify(ret)}" if abs(ret) > min_hex_expansion else f"{ret}"

            platform_logger.debug("%s(%s) = %s", model.__func__.__name__, args_s, ret_s)


############################################################################
# Abstract cpu encapsulating common cpu methods used by platforms and executor.


class Cpu(Eventful):
    """
    Base class for all Cpu architectures. Functionality common to all
    architectures (and expected from users of a Cpu) should be here. Commonly
    used by platforms and py:class:manticore.core.Executor

    The following attributes need to be defined in any derived class

    - arch
    - mode
    - max_instr_width
    - address_bit_size
    - pc_alias
    - stack_alias
    """

    _published_events = {
        "write_register",
        "read_register",
        "write_memory",
        "read_memory",
        "decode_instruction",
        "execute_instruction",
        "invoke_syscall",
        "set_descriptor",
        "map_memory",
        "protect_memory",
        "unmap_memory",
        "execute_syscall",
        "solve",
    }

    def __init__(self, regfile: RegisterFile, memory: Memory, **kwargs):
        assert isinstance(regfile, RegisterFile)
        self._disasm = kwargs.pop("disasm", "capstone")
        super().__init__(**kwargs)
        self._regfile = regfile
        self._memory = memory
        self._instruction_cache: Dict[int, Any] = {}
        self._icount = 0
        self._last_pc = None
        self._last_executed_pc = None
        self._concrete = kwargs.pop("concrete", False)
        self.emu = None
        self._break_unicorn_at: Optional[int] = None
        self._delayed_event = False
        if not hasattr(self, "disasm"):
            self.disasm = init_disassembler(self._disasm, self.arch, self.mode)
        # Ensure that regfile created STACK/PC aliases
        assert "STACK" in self._regfile
        assert "PC" in self._regfile

    def __getstate__(self):
        state = super().__getstate__()
        state["regfile"] = self._regfile
        state["memory"] = self._memory
        state["icount"] = self._icount
        state["last_pc"] = self._last_pc
        state["last_executed_pc"] = self._last_executed_pc
        state["disassembler"] = self._disasm
        state["concrete"] = self._concrete
        state["break_unicorn_at"] = self._break_unicorn_at
        state["delayed_event"] = self._delayed_event
        return state

    def __setstate__(self, state):
        Cpu.__init__(
            self,
            state["regfile"],
            state["memory"],
            disasm=state["disassembler"],
            concrete=state["concrete"],
        )
        self._icount = state["icount"]
        self._last_pc = state["last_pc"]
        self._last_executed_pc = state["last_executed_pc"]
        self._disasm = state["disassembler"]
        self._concrete = state["concrete"]
        self._break_unicorn_at = state["break_unicorn_at"]
        self._delayed_event = state["delayed_event"]
        super().__setstate__(state)

    @property
    def icount(self):
        return self._icount

    @property
    def last_executed_pc(self) -> Optional[int]:
        return self._last_executed_pc

    @property
    def last_executed_insn(self):
        return self.decode_instruction(self.last_executed_pc)

    ##############################
    # Register access
    @property
    def regfile(self):
        """ The RegisterFile of this cpu """
        return self._regfile

    @property
    def all_registers(self):
        """
        Returns all register names for this CPU. Any register returned can be
        accessed via a `cpu.REG` convenience interface (e.g. `cpu.EAX`) for both
        reading and writing.

        :return: valid register names
        :rtype: tuple[str]
        """
        return self._regfile.all_registers

    @property
    def canonical_registers(self):
        """
        Returns the list of all register names  for this CPU.

        :rtype: tuple
        :return: the list of register names for this CPU.
        """
        return self._regfile.canonical_registers

    def write_register(self, register, value):
        """
        Dynamic interface for writing cpu registers

        :param str register: register name (as listed in `self.all_registers`)
        :param value: register value
        :type value: int or long or Expression
        """
        self._publish("will_write_register", register, value)
        value = self._regfile.write(register, value)
        self._publish("did_write_register", register, value)
        return value

    def read_register(self, register):
        """
        Dynamic interface for reading cpu registers

        :param str register: register name (as listed in `self.all_registers`)
        :return: register value
        :rtype: int or long or Expression
        """
        self._publish("will_read_register", register)
        value = self._regfile.read(register)
        self._publish("did_read_register", register, value)
        return value

    # Pythonic access to registers and aliases
    def __getattr__(self, name):
        """
        A Pythonic version of read_register

        :param str name: Name of the register
        """
        if name != "_regfile":
            if name in self._regfile:
                return self.read_register(name)
        raise AttributeError(name)

    def __setattr__(self, name, value):
        """
        A Pythonic version of write_register

        :param str name: Name of the register to set
        :param value: The value to set the register to
        :type param: int or long or Expression
        """
        try:
            if name in self._regfile:
                return self.write_register(name, value)
            object.__setattr__(self, name, value)
        except AttributeError:
            object.__setattr__(self, name, value)

    def emulate_until(self, target: int):
        """
        Tells the CPU to set up a concrete unicorn emulator and use it to execute instructions
        until target is reached.

        :param target: Where Unicorn should hand control back to Manticore. Set to 0 for all instructions.
        """
        self._concrete = True
        self._break_unicorn_at = target
        if self.emu:
            self.emu.write_backs_disabled = False
            self.emu.load_state_from_manticore()
            self.emu._stop_at = target

    #############################
    # Memory access
    @property
    def memory(self) -> Memory:
        return self._memory

    def write_int(self, where, expression, size=None, force=False):
        """
        Writes int to memory

        :param int where: address to write to
        :param expr: value to write
        :type expr: int or BitVec
        :param size: bit size of `expr`
        :param force: whether to ignore memory permissions
        """
        if size is None:
            size = self.address_bit_size
        assert size in SANE_SIZES
        self._publish("will_write_memory", where, expression, size)

        data = [
            Operators.CHR(Operators.EXTRACT(expression, offset, 8)) for offset in range(0, size, 8)
        ]
        self._memory.write(where, data, force)

        self._publish("did_write_memory", where, expression, size)

    def _raw_read(self, where: int, size: int = 1, force: bool = False) -> bytes:
        """
        Selects bytes from memory. Attempts to do so faster than via read_bytes.

        :param where: address to read from
        :param size: number of bytes to read
        :param force: whether to ignore memory permissions
        :return: the bytes in memory
        """
        map = self.memory.map_containing(where)
        start = map._get_offset(where)
        if isinstance(map, FileMap):
            end = map._get_offset(where + size)

            if end > map._mapped_size:
                logger.warning(
                    f"Missing {end - map._mapped_size} bytes at the end of {map._filename}"
                )

            raw_data = map._data[map._get_offset(where) : min(end, map._mapped_size)]
            if len(raw_data) < end:
                raw_data += b"\x00" * (end - len(raw_data))

            data = b""
            for offset in sorted(map._overlay.keys()):
                data += raw_data[len(data) : offset]
                data += map._overlay[offset]
            data += raw_data[len(data) :]

        elif isinstance(map, AnonMap):
            data = bytes(map._data[start : start + size])
        else:
            data = b"".join(self.memory.read(where, size, force=force))
        assert len(data) == size, "Raw read resulted in wrong data read which should never happen"
        return data

<<<<<<< HEAD
    def read_int(self, where, size=None, force=False, publish=True):
=======
    def read_int(self, where: int, size: int = None, force: bool = False, publish: bool = True):
>>>>>>> 4d880cd4
        """
        Reads int from memory

        :param where: address to read from
        :param size: number of bits to read
        :param force: whether to ignore memory permissions
        :param publish: whether to publish an event
        :return: the value read
        """
        if size is None:
            size = self.address_bit_size
        assert size in SANE_SIZES
        if publish:
            self._publish("will_read_memory", where, size)

        data = self._memory.read(where, size // 8, force)
        assert (8 * len(data)) == size
        value = Operators.CONCAT(size, *map(Operators.ORD, reversed(data)))

        if publish:
            self._publish("did_read_memory", where, value, size)
        return value

    def write_bytes(self, where: int, data, force: bool = False) -> None:
        """
        Write a concrete or symbolic (or mixed) buffer to memory

        :param where: address to write to
        :param data: data to write
        :param force: whether to ignore memory permissions
        """

        mp = self.memory.map_containing(where)
        # TODO (ehennenfent) - fast write can have some yet-unstudied unintended side effects.
        # At the very least, using it in non-concrete mode will break the symbolic strcmp/strlen models. The 1024 byte
        # minimum is intended to minimize the potential effects of this by ensuring that if there _are_ any other
        # issues, they'll only crop up when we're doing very large writes, which are fairly uncommon.
        if (
            isinstance(mp, AnonMap)
            and isinstance(data, (str, bytes))
            and (mp.end - mp.start + 1) >= len(data) >= 1024
            and not issymbolic(data)
            and self._concrete
        ):
            logger.debug("Using fast write")
            offset = mp._get_offset(where)
            if isinstance(data, str):
                data = bytes(data.encode("utf-8"))
            self._publish("will_write_memory", where, data, 8 * len(data))
            mp._data[offset : offset + len(data)] = data
            self._publish("did_write_memory", where, data, 8 * len(data))
        else:
            for i in range(len(data)):
                self.write_int(where + i, Operators.ORD(data[i]), 8, force)

<<<<<<< HEAD
    def read_bytes(self, where: int, size: int, force: bool = False, publish=True):
=======
    def read_bytes(self, where: int, size: int, force: bool = False, publish: bool = True):
>>>>>>> 4d880cd4
        """
        Read from memory.

        :param where: address to read data from
        :param size: number of bytes
        :param force: whether to ignore memory permissions
        :param publish: whether to publish events
        :return: data
        """
        result = []
        for i in range(size):
            result.append(Operators.CHR(self.read_int(where + i, 8, force, publish=publish)))
        return result

    def write_string(
        self, where: int, string: str, max_length: Optional[int] = None, force: bool = False
    ) -> None:
        """
        Writes a string to memory, appending a NULL-terminator at the end.

        :param where: Address to write the string to
        :param string: The string to write to memory
        :param max_length:

        The size in bytes to cap the string at, or None [default] for no
        limit. This includes the NULL terminator.

        :param force: whether to ignore memory permissions
        """

        if max_length is not None:
            string = string[: max_length - 1]

        self.write_bytes(where, string + "\x00", force)

    def read_string(self, where: int, max_length: Optional[int] = None, force: bool = False) -> str:
        """
        Read a NUL-terminated concrete buffer from memory. Stops reading at first symbolic byte.

        :param where: Address to read string from
        :param max_length:
            The size in bytes to cap the string at, or None [default] for no
            limit.
        :param force: whether to ignore memory permissions
        :return: string read
        """
        s = io.BytesIO()
        while True:
            c = self.read_int(where, 8, force)

            if issymbolic(c) or c == 0:
                break

            if max_length is not None:
                if max_length == 0:
                    break
                max_length = max_length - 1
            s.write(Operators.CHR(c))
            where += 1
        return s.getvalue().decode()

    def push_bytes(self, data, force: bool = False):
        """
        Write `data` to the stack and decrement the stack pointer accordingly.

        :param data: Data to write
        :param force: whether to ignore memory permissions
        """
        self.STACK -= len(data)
        self.write_bytes(self.STACK, data, force)
        return self.STACK

    def pop_bytes(self, nbytes: int, force: bool = False):
        """
        Read `nbytes` from the stack, increment the stack pointer, and return
        data.

        :param nbytes: How many bytes to read
        :param force: whether to ignore memory permissions
        :return: Data read from the stack
        """
        data = self.read_bytes(self.STACK, nbytes, force=force)
        self.STACK += nbytes
        return data

    def push_int(self, value: int, force: bool = False):
        """
        Decrement the stack pointer and write `value` to the stack.

        :param value: The value to write
        :param force: whether to ignore memory permissions
        :return: New stack pointer
        """
        self.STACK -= self.address_bit_size // 8
        self.write_int(self.STACK, value, force=force)
        return self.STACK

    def pop_int(self, force: bool = False):
        """
        Read a value from the stack and increment the stack pointer.

        :param force: whether to ignore memory permissions
        :return: Value read
        """
        value = self.read_int(self.STACK, force=force)
        self.STACK += self.address_bit_size // 8
        return value

    #######################################
    # Decoder
    def _wrap_operands(self, operands):
        """
        Private method to decorate an Operand to our needs based on the
        underlying architecture.
        See :class:`~manticore.core.cpu.abstractcpu.Operand` class
        """
        raise NotImplementedError

    def decode_instruction(self, pc: int):
        """
        This will decode an instruction from memory pointed by `pc`

        :param pc: address of the instruction
        """
        # No dynamic code!!! #TODO!
        # Check if instruction was already decoded
        if pc in self._instruction_cache:
            return self._instruction_cache[pc]

        text = b""

        # Read Instruction from memory
        exec_size = self.memory.max_exec_size(pc, self.max_instr_width)
        instr_memory = self.memory[pc : pc + exec_size]
        for i in range(exec_size):
            # This reads a byte from memory ignoring permissions
            # and concretize it if symbolic

            c = instr_memory[i]
            if issymbolic(c):
                # In case of fully symbolic memory, eagerly get a valid ptr
                if isinstance(self.memory, LazySMemory):
                    try:
                        vals = visitors.simplify_array_select(c)
                        c = bytes([vals[0]])
                    except visitors.ArraySelectSimplifier.ExpressionNotSimple:
                        self._publish("will_solve", self.memory.constraints, c, "get_value")
                        solved = SelectedSolver.instance().get_value(self.memory.constraints, c)
                        self._publish("did_solve", self.memory.constraints, c, "get_value", solved)
                        c = struct.pack("B", solved)
                elif isinstance(c, Constant):
                    c = bytes([c.value])
                else:
                    logger.error("Concretize executable memory %r %r", c, text)
                    raise ConcretizeMemory(
                        self.memory, address=pc, size=8 * self.max_instr_width, policy="INSTRUCTION"
                    )
            text += c

        # Pad potentially incomplete instruction with zeroes
        code = text.ljust(self.max_instr_width, b"\x00")

        try:
            # decode the instruction from code
            insn = self.disasm.disassemble_instruction(code, pc)
        except StopIteration as e:
            raise DecodeException(pc, code)

        # Check that the decoded instruction is contained in executable memory
        if insn.size > exec_size:
            logger.info("Trying to execute instructions from non-executable memory")
            raise InvalidMemoryAccess(pc, "x")

        insn.operands = self._wrap_operands(insn.operands)
        self._instruction_cache[pc] = insn
        return insn

    @property
    def instruction(self):
        if self._last_pc is None:
            return self.decode_instruction(self.PC)
        else:
            return self.decode_instruction(self._last_pc)

    #######################################
    # Execute
    def canonicalize_instruction_name(self, instruction):
        """
        Get the semantic name of an instruction.
        """
        raise NotImplementedError

    def execute(self):
        """
        Decode, and execute one instruction pointed by register PC
        """
        curpc = self.PC
        if self._delayed_event:
            self._last_executed_pc = self._last_pc
            self._icount += 1
            self._publish(
                "did_execute_instruction",
                self._last_pc,
                curpc,
                self.decode_instruction(self._last_pc),
            )
            self._delayed_event = False

        if issymbolic(curpc):
            raise ConcretizeRegister(self, "PC", policy="ALL")
        if not self.memory.access_ok(curpc, "x"):
            raise InvalidMemoryAccess(curpc, "x")

        self._publish("will_decode_instruction", curpc)

        insn = self.decode_instruction(curpc)
        self._last_pc = self.PC

        self._publish("will_execute_instruction", self._last_pc, insn)

        # FIXME (theo) why just return here?
        # hook changed PC, so we trust that there is nothing more to do
        if insn.address != self.PC:
            self._last_executed_pc = self.PC
            return

        name = self.canonicalize_instruction_name(insn)

        if logger.level == logging.DEBUG:
            logger.debug(self.render_instruction(insn))
            for l in self.render_registers():
                register_logger.debug(l)

        try:
            if self._concrete and "SYSCALL" in name:
                self.emu.sync_unicorn_to_manticore()
            if self._concrete and "SYSCALL" not in name:
                self.emulate(insn)
                if self.PC == self._break_unicorn_at:
                    logger.debug("Switching from Unicorn to Manticore")
                    self._break_unicorn_at = None
                    self._concrete = False
            else:
                implementation = getattr(self, name, None)

                if implementation is not None:
                    implementation(*insn.operands)

                else:
                    text_bytes = " ".join("%02x" % x for x in insn.bytes)
                    logger.warning(
                        "Unimplemented instruction: 0x%016x:\t%s\t%s\t%s",
                        insn.address,
                        text_bytes,
                        insn.mnemonic,
                        insn.op_str,
                    )
                    self.backup_emulate(insn)
        except (Interruption, Syscall) as e:
            self._delayed_event = True
            raise e
        else:
            self._publish_instruction_as_executed(insn)

    # FIXME(yan): In the case the instruction implementation invokes a system call, we would not be able to
    # publish the did_execute_instruction event from here, so we capture and attach it to the syscall
    # exception for the platform to emit it for us once the syscall has successfully been executed.
    def _publish_instruction_as_executed(self, insn):
        """
        Notify listeners that an instruction has been executed.
        """
        self._last_executed_pc = self._last_pc
        self._icount += 1
        self._publish("did_execute_instruction", self._last_pc, self.PC, insn)

    def emulate(self, insn):
        """
        Pick the right emulate function (maintains API compatiblity)

        :param insn: single instruction to emulate/start emulation from
        """

        if self._concrete:
            self.concrete_emulate(insn)
        else:
            self.backup_emulate(insn)

    def concrete_emulate(self, insn):
        """
        Start executing in Unicorn from this point until we hit a syscall or reach break_unicorn_at

        :param capstone.CsInsn insn: The instruction object to emulate
        """

        if not self.emu:
            self.emu = ConcreteUnicornEmulator(self)
        if self.emu._stop_at is None:
            self.emu.write_backs_disabled = False
            self.emu._stop_at = self._break_unicorn_at
            self.emu.load_state_from_manticore()
        try:
            self.emu.emulate(insn)
        except unicorn.UcError as e:
            if e.errno == unicorn.UC_ERR_INSN_INVALID:
                text_bytes = " ".join("%02x" % x for x in insn.bytes)
                logger.error(
                    "Unimplemented instruction: 0x%016x:\t%s\t%s\t%s",
                    insn.address,
                    text_bytes,
                    insn.mnemonic,
                    insn.op_str,
                )
            raise InstructionEmulationError(str(e))

    def backup_emulate(self, insn):
        """
        If we could not handle emulating an instruction, use Unicorn to emulate
        it.

        :param capstone.CsInsn instruction: The instruction object to emulate
        """

        if not hasattr(self, "backup_emu"):
            self.backup_emu = UnicornEmulator(self)
        try:
            self.backup_emu.emulate(insn)
        except unicorn.UcError as e:
            if e.errno == unicorn.UC_ERR_INSN_INVALID:
                text_bytes = " ".join("%02x" % x for x in insn.bytes)
                logger.error(
                    "Unimplemented instruction: 0x%016x:\t%s\t%s\t%s",
                    insn.address,
                    text_bytes,
                    insn.mnemonic,
                    insn.op_str,
                )
            raise InstructionEmulationError(str(e))
        finally:
            # We have been seeing occasional Unicorn issues with it not clearing
            # the backing unicorn instance. Saw fewer issues with the following
            # line present.
            del self.backup_emu

    def render_instruction(self, insn=None):
        try:
            insn = self.instruction
            return f"INSTRUCTION: 0x{insn.address:016x}:\t{insn.mnemonic}\t{insn.op_str}"
        except Exception as e:
            return "{can't decode instruction}"

    def render_register(self, reg_name):
        result = ""

        value = self.read_register(reg_name)

        if issymbolic(value):
            value = str(value)  # coerce the value into a string
            aux = f"{reg_name:3s}: {value:16s}"
            result += aux
        elif isinstance(value, int):
            result += f"{reg_name:3s}: 0x{value:016x}"
        else:
            result += f"{reg_name:3s}: {value!r}"
        return result

    def render_registers(self):
        # FIXME add a context manager at utils that look for all Signal
        # backup, null, use, then restore the list.
        # will disabled_signals(self):
        #    return map(self.render_register, self._regfile.canonical_registers)
        return map(self.render_register, sorted(self._regfile.canonical_registers))

    # Generic string representation
    def __str__(self):
        """
        Returns a string representation of cpu state

        :rtype: str
        :return: name and current value for all the registers.
        """
        result = f"{self.render_instruction()}\n"
        result += "\n".join(self.render_registers())
        return result


# Instruction decorators


def instruction(old_method):
    # This should decorate every instruction implementation
    @wraps(old_method)
    def new_method(cpu, *args, **kw_args):
        cpu.PC += cpu.instruction.size
        return old_method(cpu, *args, **kw_args)

    new_method.old_method = old_method
    return new_method<|MERGE_RESOLUTION|>--- conflicted
+++ resolved
@@ -749,11 +749,7 @@
         assert len(data) == size, "Raw read resulted in wrong data read which should never happen"
         return data
 
-<<<<<<< HEAD
-    def read_int(self, where, size=None, force=False, publish=True):
-=======
     def read_int(self, where: int, size: int = None, force: bool = False, publish: bool = True):
->>>>>>> 4d880cd4
         """
         Reads int from memory
 
@@ -809,11 +805,7 @@
             for i in range(len(data)):
                 self.write_int(where + i, Operators.ORD(data[i]), 8, force)
 
-<<<<<<< HEAD
-    def read_bytes(self, where: int, size: int, force: bool = False, publish=True):
-=======
     def read_bytes(self, where: int, size: int, force: bool = False, publish: bool = True):
->>>>>>> 4d880cd4
         """
         Read from memory.
 
