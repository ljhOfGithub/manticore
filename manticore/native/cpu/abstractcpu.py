import inspect
import io
import logging
import struct
import types
from functools import wraps, partial
from itertools import islice

import unicorn

from .disasm import init_disassembler
from ..memory import ConcretizeMemory, InvalidMemoryAccess, FileMap, AnonMap
from ..memory import LazySMemory, Memory
from ...core.smtlib import Operators, Constant, issymbolic
from ...core.smtlib import visitors
from ...core.smtlib.solver import SelectedSolver
from ...utils.emulate import ConcreteUnicornEmulator
from ...utils.event import Eventful
from ...utils.fallback_emulator import UnicornEmulator

from capstone import CS_ARCH_ARM64, CS_ARCH_X86, CS_ARCH_ARM
from capstone.arm64 import ARM64_REG_ENDING
from capstone.x86 import X86_REG_ENDING
from capstone.arm import ARM_REG_ENDING

from typing import Any, Callable, Dict, Optional, Tuple

logger = logging.getLogger(__name__)
register_logger = logging.getLogger(f"{__name__}.registers")


def _sig_is_varargs(sig: inspect.Signature) -> bool:
    VAR_POSITIONAL = inspect.Parameter.VAR_POSITIONAL
    return any(p.kind == VAR_POSITIONAL for p in sig.parameters.values())


###################################################################################
# Exceptions


class CpuException(Exception):
    """ Base cpu exception """


class DecodeException(CpuException):
    """
    Raised when trying to decode an unknown or invalid instruction"""

    def __init__(self, pc, bytes):
        super().__init__("Error decoding instruction @ 0x{:x}".format(pc))
        self.pc = pc
        self.bytes = bytes


class InstructionNotImplementedError(CpuException):
    """
    Exception raised when you try to execute an instruction that is not yet
    implemented in the emulator. Add it to the Cpu-specific implementation.
    """


class InstructionEmulationError(CpuException):
    """
    Exception raised when failing to emulate an instruction outside of Manticore.
    """


class DivideByZeroError(CpuException):
    """ A division by zero """


class Interruption(CpuException):
    """ A software interrupt. """

    def __init__(self, N):
        super().__init__("CPU Software Interruption %08x" % N)
        self.N = N


class Syscall(CpuException):
    """ """

    def __init__(self):
        super().__init__("CPU Syscall")


class ConcretizeRegister(CpuException):
    """
    Raised when a symbolic register needs to be concretized.
    """

    def __init__(
        self,
        cpu: "Cpu",
        reg_name: str,
        message: Optional[str] = None,
        policy: str = "MINMAX",
    ):
        self.message = message if message else f"Concretizing {reg_name}"

        self.cpu = cpu
        self.reg_name = reg_name
        self.policy = policy


class ConcretizeArgument(CpuException):
    """
    Raised when a symbolic argument needs to be concretized.
    """

    def __init__(self, cpu, argnum, policy="MINMAX"):
        self.message = f"Concretizing argument #{argnum}."
        self.cpu = cpu
        self.policy = policy
        self.argnum = argnum


SANE_SIZES = {8, 16, 32, 64, 80, 128, 256}


class Operand:
    """This class encapsulates how to access operands (regs/mem/immediates) for
    different CPUs
    """

    class MemSpec:
        """
        Auxiliary class wraps capstone operand 'mem' attribute. This will
        return register names instead of Ids
        """

        def __init__(self, parent):
            self.parent = parent

        segment = property(lambda self: self.parent._reg_name(self.parent.op.mem.segment))
        base = property(lambda self: self.parent._reg_name(self.parent.op.mem.base))
        index = property(lambda self: self.parent._reg_name(self.parent.op.mem.index))
        scale = property(lambda self: self.parent.op.mem.scale)
        disp = property(lambda self: self.parent.op.mem.disp)

    def __init__(self, cpu: "Cpu", op):
        """
        This encapsulates the arch-independent way to access instruction
        operands and immediates based on the disassembler operand descriptor in
        use. This class knows how to browse an operand and get its details.

        It also knows how to access the specific Cpu to get the actual values
        from memory and registers.

        :param Cpu cpu: A Cpu instance
        :param Operand op: An wrapped Instruction Operand
        :type op: X86Op or ArmOp
        """
        assert isinstance(cpu, Cpu)
        self.cpu = cpu
        self.op = op
        self.mem = Operand.MemSpec(self)

    def _reg_name(self, reg_id: int):
        """
        Translates a register ID from the disassembler object into the
        register name based on manticore's alias in the register file

        :param reg_id: Register ID
        """
        # XXX: Support other architectures.
        if (
            (self.cpu.arch == CS_ARCH_ARM64 and reg_id >= ARM64_REG_ENDING)
            or (self.cpu.arch == CS_ARCH_X86 and reg_id >= X86_REG_ENDING)
            or (self.cpu.arch == CS_ARCH_ARM and reg_id >= ARM_REG_ENDING)
        ):
            logger.warning("Trying to get register name for a non-register")
            return None
        cs_reg_name = self.cpu.instruction.reg_name(reg_id)
        if cs_reg_name is None or cs_reg_name.lower() == "(invalid)":
            return None
        return self.cpu._regfile._alias(cs_reg_name.upper())

    def __getattr__(self, name):
        return getattr(self.op, name)

    @property
    def type(self):
        """This property encapsulates the operand type.
        It may be one of the following:
            register
            memory
            immediate
        """
        raise NotImplementedError

    @property
    def size(self):
        """ Return bit size of operand """
        raise NotImplementedError

    @property
    def reg(self):
        return self._reg_name(self.op.reg)

    def address(self):
        """ On a memory operand it returns the effective address """
        raise NotImplementedError

    def read(self):
        """ It reads the operand value from the registers or memory """
        raise NotImplementedError

    def write(self, value):
        """ It writes the value of specific type to the registers or memory """
        raise NotImplementedError


#  Basic register file structure not actually need to abstract as it's used
#  only from the cpu implementation


class RegisterFile:
    def __init__(self, aliases=None):
        # dict mapping from alias register name ('PC') to actual register
        # name ('RIP')
        self._aliases = aliases if aliases is not None else {}

    def _alias(self, register):
        """
        Get register canonical alias. ex. PC->RIP or PC->R15

        :param str register: The register name
        """
        return self._aliases.get(register, register)

    def write(self, register, value):
        """
        Write value to the specified register

        :param str register: a register id. Must be listed on all_registers
        :param value: a value of the expected type
        :type value: int or long or Expression
        :return: the value actually written to the register
        """
        raise NotImplementedError

    def read(self, register):
        """
        Read value from specified register

        :param str register: a register name. Must be listed on all_registers
        :return: the register value
        """
        raise NotImplementedError

    @property
    def all_registers(self):
        """ Lists all possible register names (Including aliases) """
        return tuple(self._aliases)

    @property
    def canonical_registers(self):
        """ List the minimal most beautiful set of registers needed """
        raise NotImplementedError

    def __contains__(self, register):
        """
        Check for register validity

        :param register: a register name
        """
        return self._alias(register) in self.all_registers


class Abi:
    """
    Represents the ability to extract arguments from the environment and write
    back a result.

    Used for function call and system call models.
    """

    def __init__(self, cpu: "Cpu"):
        """
        :param CPU to initialize with
        """
        self._cpu = cpu

    def get_arguments(self):
        """
        Extract model arguments conforming to `convention`. Produces an iterable
        of argument descriptors following the calling convention. A descriptor
        is either a string describing a register, or an address (concrete or
        symbolic).

        :return: iterable returning syscall arguments.
        :rtype: iterable
        """
        raise NotImplementedError

    def get_return_reg(self):
        """
        Extract the location a return value will be written to. Produces
        a string describing a register where the return value is written to.

        :return: return register name
        :rtype: string
        """
        raise NotImplementedError

    def write_result(self, result):
        """
        Write the result of a model back to the environment.

        :param result: result of the model implementation
        """
        raise NotImplementedError

    def ret(self):
        """
        Handle the "ret" semantics of the ABI, i.e. reclaiming stack space,
        popping PC, etc.

        A null operation by default.
        """
        return

    def values_from(self, base):
        """
        A reusable generator for increasing pointer-sized values from an address
        (usually the stack).
        """
        word_bytes = self._cpu.address_bit_size // 8
        while True:
            yield base
            base += word_bytes

    def get_argument_values(self, model: Callable, prefix_args: Tuple) -> Tuple:
        """
        Extract arguments for model from the environment and return as a tuple that
        is ready to be passed to the model.

        :param model: Python model of the function
        :param prefix_args: Parameters to pass to model before actual ones
        :return: Arguments to be passed to the model
        """
        if type(model) is partial:
            # mypy issue with partial types https://github.com/python/mypy/issues/1484
            model = model.args[0]  # type: ignore
        sig = inspect.signature(model)
        if _sig_is_varargs(sig):
            model_name = getattr(model, "__qualname__", "<no name>")
            logger.warning("ABI: %s: a vararg model must be a unary function.", model_name)

        nargs = len(sig.parameters) - len(prefix_args)

        def resolve_argument(arg):
            if isinstance(arg, str):
                return self._cpu.read_register(arg)
            else:
                return self._cpu.read_int(arg)

        # Create a stream of resolved arguments from argument descriptors
        descriptors = self.get_arguments()
        argument_iter = map(resolve_argument, descriptors)

        from ..models import isvariadic  # prevent circular imports

        if isvariadic(model):
            return prefix_args + (argument_iter,)
        else:
            return prefix_args + tuple(islice(argument_iter, nargs))

    def invoke(self, model, prefix_args=None):
        """
        Invoke a callable `model` as if it was a native function. If
        :func:`~manticore.models.isvariadic` returns true for `model`, `model` receives a single
        argument that is a generator for function arguments. Pass a tuple of
        arguments for `prefix_args` you'd like to precede the actual
        arguments.

        :param callable model: Python model of the function
        :param tuple prefix_args: Parameters to pass to model before actual ones
        :return: The result of calling `model`
        """
        prefix_args = prefix_args or ()

        arguments = self.get_argument_values(model, prefix_args)

        try:
            result = model(*arguments)
        except ConcretizeArgument as e:
            assert e.argnum >= len(prefix_args), "Can't concretize a constant arg"
            idx = e.argnum - len(prefix_args)

            # Arguments were lazily computed in case of variadic, so recompute here
            descriptors = self.get_arguments()
            src = next(islice(descriptors, idx, idx + 1))

            msg = "Concretizing due to model invocation"
            if isinstance(src, str):
                raise ConcretizeRegister(self._cpu, src, msg)
            else:
                raise ConcretizeMemory(self._cpu.memory, src, self._cpu.address_bit_size, msg)
        else:
            if result is not None:
                self.write_result(result)

            self.ret()

        return result


platform_logger = logging.getLogger("manticore.platforms.platform")


def unsigned_hexlify(i: Any) -> Any:
    if type(i) is int:
        if i < 0:
            return hex((1 << 64) + i)
        return hex(i)
    return i


class SyscallAbi(Abi):
    """
    A system-call specific ABI.

    Captures model arguments and return values for centralized logging.
    """

    def syscall_number(self):
        """
        Extract the index of the invoked syscall.

        :return: int
        """
        raise NotImplementedError

    def get_argument_values(self, model, prefix_args):
        self._last_arguments = super().get_argument_values(model, prefix_args)
        return self._last_arguments

    def invoke(self, model, prefix_args=None):
        # invoke() will call get_argument_values()
        self._last_arguments = ()

        if type(model) is partial:
            self._cpu._publish("will_execute_syscall", model.args[0])
        else:
            self._cpu._publish("will_execute_syscall", model)
        ret = super().invoke(model, prefix_args)
        if type(model) is partial:
            model = model.args[0]
        self._cpu._publish(
            "did_execute_syscall",
            model.__func__.__name__ if isinstance(model, types.MethodType) else model.__name__,
            self._last_arguments,
            ret,
        )

        if platform_logger.isEnabledFor(logging.DEBUG):
            # Try to expand strings up to max_arg_expansion
            max_arg_expansion = 32
            # Add a hex representation to return if greater than min_hex_expansion
            min_hex_expansion = 0x80

            args = []
            for arg in self._last_arguments:
                arg_s = (
                    unsigned_hexlify(arg)
                    if not issymbolic(arg) and abs(arg) > min_hex_expansion
                    else f"{arg}"
                )
                if self._cpu.memory.access_ok(arg, "r") and model.__func__.__name__ not in {
                    "sys_mprotect",
                    "sys_mmap",
                }:
                    try:
                        s = self._cpu.read_string(arg, max_arg_expansion)
                        s = s.rstrip().replace("\n", "\\n") if s else s
                        arg_s = f'"{s}"' if s else arg_s
                    except Exception:
                        pass
                args.append(arg_s)

            args_s = ", ".join(args)
            ret_s = f"{unsigned_hexlify(ret)}" if abs(ret) > min_hex_expansion else f"{ret}"

            platform_logger.debug("%s(%s) = %s", model.__func__.__name__, args_s, ret_s)


############################################################################
# Abstract cpu encapsulating common cpu methods used by platforms and executor.


class Cpu(Eventful):
    """
    Base class for all Cpu architectures. Functionality common to all
    architectures (and expected from users of a Cpu) should be here. Commonly
    used by platforms and py:class:manticore.core.Executor

    The following attributes need to be defined in any derived class

    - arch
    - mode
    - max_instr_width
    - address_bit_size
    - pc_alias
    - stack_alias
    """

    _published_events = {
        "write_register",
        "read_register",
        "write_memory",
        "read_memory",
        "decode_instruction",
        "execute_instruction",
        "invoke_syscall",
        "set_descriptor",
        "map_memory",
        "protect_memory",
        "unmap_memory",
        "execute_syscall",
        "solve",
    }

    def __init__(self, regfile: RegisterFile, memory: Memory, **kwargs):
        assert isinstance(regfile, RegisterFile)
        self._disasm = kwargs.pop("disasm", "capstone")
        super().__init__(**kwargs)
        self._regfile = regfile
        self._memory = memory
        self._instruction_cache: Dict[int, Any] = {}
        self._icount = 0
        self._last_pc = None
        self._last_executed_pc = None
        self._concrete = kwargs.pop("concrete", False)
        self.emu = None
        self._break_unicorn_at: Optional[int] = None
        self._delayed_event = False
        if not hasattr(self, "disasm"):
            self.disasm = init_disassembler(self._disasm, self.arch, self.mode)
        # Ensure that regfile created STACK/PC aliases
        assert "STACK" in self._regfile
        assert "PC" in self._regfile

    def __getstate__(self):
        state = super().__getstate__()
        state["regfile"] = self._regfile
        state["memory"] = self._memory
        state["icount"] = self._icount
        state["last_pc"] = self._last_pc
        state["last_executed_pc"] = self._last_executed_pc
        state["disassembler"] = self._disasm
        state["concrete"] = self._concrete
        state["break_unicorn_at"] = self._break_unicorn_at
        state["delayed_event"] = self._delayed_event
        return state

    def __setstate__(self, state):
        Cpu.__init__(
            self,
            state["regfile"],
            state["memory"],
            disasm=state["disassembler"],
            concrete=state["concrete"],
        )
        self._icount = state["icount"]
        self._last_pc = state["last_pc"]
        self._last_executed_pc = state["last_executed_pc"]
        self._disasm = state["disassembler"]
        self._concrete = state["concrete"]
        self._break_unicorn_at = state["break_unicorn_at"]
        self._delayed_event = state["delayed_event"]
        super().__setstate__(state)

    @property
    def icount(self):
        return self._icount

    @property
<<<<<<< HEAD
    def last_executed_pc(self) -> int:
=======
    def last_executed_pc(self) -> Optional[int]:
>>>>>>> 101596e0
        return self._last_executed_pc

    @property
    def last_executed_insn(self):
        return self.decode_instruction(self.last_executed_pc)

    ##############################
    # Register access
    @property
    def regfile(self):
        """ The RegisterFile of this cpu """
        return self._regfile

    @property
    def all_registers(self):
        """
        Returns all register names for this CPU. Any register returned can be
        accessed via a `cpu.REG` convenience interface (e.g. `cpu.EAX`) for both
        reading and writing.

        :return: valid register names
        :rtype: tuple[str]
        """
        return self._regfile.all_registers

    @property
    def canonical_registers(self):
        """
        Returns the list of all register names  for this CPU.

        :rtype: tuple
        :return: the list of register names for this CPU.
        """
        return self._regfile.canonical_registers

    def write_register(self, register, value):
        """
        Dynamic interface for writing cpu registers

        :param str register: register name (as listed in `self.all_registers`)
        :param value: register value
        :type value: int or long or Expression
        """
        self._publish("will_write_register", register, value)
        value = self._regfile.write(register, value)
        self._publish("did_write_register", register, value)
        return value

    def read_register(self, register):
        """
        Dynamic interface for reading cpu registers

        :param str register: register name (as listed in `self.all_registers`)
        :return: register value
        :rtype: int or long or Expression
        """
        self._publish("will_read_register", register)
        value = self._regfile.read(register)
        self._publish("did_read_register", register, value)
        return value

    # Pythonic access to registers and aliases
    def __getattr__(self, name):
        """
        A Pythonic version of read_register

        :param str name: Name of the register
        """
        if name != "_regfile":
            if name in self._regfile:
                return self.read_register(name)
        raise AttributeError(name)

    def __setattr__(self, name, value):
        """
        A Pythonic version of write_register

        :param str name: Name of the register to set
        :param value: The value to set the register to
        :type param: int or long or Expression
        """
        try:
            if name in self._regfile:
                return self.write_register(name, value)
            object.__setattr__(self, name, value)
        except AttributeError:
            object.__setattr__(self, name, value)

    def emulate_until(self, target: int):
        """
        Tells the CPU to set up a concrete unicorn emulator and use it to execute instructions
        until target is reached.

        :param target: Where Unicorn should hand control back to Manticore. Set to 0 for all instructions.
        """
        self._concrete = True
        self._break_unicorn_at = target
        if self.emu:
            self.emu.write_backs_disabled = False
            self.emu.load_state_from_manticore()
            self.emu._stop_at = target

    #############################
    # Memory access
    @property
    def memory(self) -> Memory:
        return self._memory

    def write_int(self, where, expression, size=None, force=False):
        """
        Writes int to memory

        :param int where: address to write to
        :param expr: value to write
        :type expr: int or BitVec
        :param size: bit size of `expr`
        :param force: whether to ignore memory permissions
        """
        if size is None:
            size = self.address_bit_size
        assert size in SANE_SIZES
        self._publish("will_write_memory", where, expression, size)

        data = [
            Operators.CHR(Operators.EXTRACT(expression, offset, 8)) for offset in range(0, size, 8)
        ]
        self._memory.write(where, data, force)

        self._publish("did_write_memory", where, expression, size)

    def _raw_read(self, where: int, size: int = 1, force: bool = False) -> bytes:
        """
        Selects bytes from memory. Attempts to do so faster than via read_bytes.

        :param where: address to read from
        :param size: number of bytes to read
        :param force: whether to ignore memory permissions
        :return: the bytes in memory
        """
        map = self.memory.map_containing(where)
        start = map._get_offset(where)
        if isinstance(map, FileMap):
            end = map._get_offset(where + size)

            if end > map._mapped_size:
                logger.warning(
                    f"Missing {end - map._mapped_size} bytes at the end of {map._filename}"
                )

            raw_data = map._data[map._get_offset(where) : min(end, map._mapped_size)]
            if len(raw_data) < end:
                raw_data += b"\x00" * (end - len(raw_data))

            data = b""
            for offset in sorted(map._overlay.keys()):
                data += raw_data[len(data) : offset]
                data += map._overlay[offset]
            data += raw_data[len(data) :]

        elif isinstance(map, AnonMap):
            data = bytes(map._data[start : start + size])
        else:
            data = b"".join(self.memory.read(where, size, force=force))
        assert len(data) == size, "Raw read resulted in wrong data read which should never happen"
        return data

    def read_int(self, where, size=None, force=False, publish=True):
        """
        Reads int from memory

        :param int where: address to read from
        :param size: number of bits to read
        :return: the value read
        :rtype: int or BitVec
        :param force: whether to ignore memory permissions
        """
        if size is None:
            size = self.address_bit_size
        assert size in SANE_SIZES
        if publish:
            self._publish("will_read_memory", where, size)

        data = self._memory.read(where, size // 8, force)
        assert (8 * len(data)) == size
        value = Operators.CONCAT(size, *map(Operators.ORD, reversed(data)))

        if publish:
            self._publish("did_read_memory", where, value, size)
        return value

    def write_bytes(self, where: int, data, force: bool = False) -> None:
        """
        Write a concrete or symbolic (or mixed) buffer to memory

        :param where: address to write to
        :param data: data to write
        :param force: whether to ignore memory permissions
        """

        mp = self.memory.map_containing(where)
        # TODO (ehennenfent) - fast write can have some yet-unstudied unintended side effects.
        # At the very least, using it in non-concrete mode will break the symbolic strcmp/strlen models. The 1024 byte
        # minimum is intended to minimize the potential effects of this by ensuring that if there _are_ any other
        # issues, they'll only crop up when we're doing very large writes, which are fairly uncommon.
        if (
            isinstance(mp, AnonMap)
            and isinstance(data, (str, bytes))
            and (mp.end - mp.start + 1) >= len(data) >= 1024
            and not issymbolic(data)
            and self._concrete
        ):
            logger.debug("Using fast write")
            offset = mp._get_offset(where)
            if isinstance(data, str):
                data = bytes(data.encode("utf-8"))
            self._publish("will_write_memory", where, data, 8 * len(data))
            mp._data[offset : offset + len(data)] = data
            self._publish("did_write_memory", where, data, 8 * len(data))
        else:
            for i in range(len(data)):
                self.write_int(where + i, Operators.ORD(data[i]), 8, force)

    def read_bytes(self, where: int, size: int, force: bool = False, publish=True):
        """
        Read from memory.

        :param where: address to read data from
        :param size: number of bytes
        :param force: whether to ignore memory permissions
        :return: data
        :rtype: list[int or Expression]
        """
        result = []
        for i in range(size):
            result.append(Operators.CHR(self.read_int(where + i, 8, force, publish=publish)))
        return result

    def write_string(
        self, where: int, string: str, max_length: Optional[int] = None, force: bool = False
    ) -> None:
        """
        Writes a string to memory, appending a NULL-terminator at the end.

        :param where: Address to write the string to
        :param string: The string to write to memory
        :param max_length:

        The size in bytes to cap the string at, or None [default] for no
        limit. This includes the NULL terminator.

        :param force: whether to ignore memory permissions
        """

        if max_length is not None:
            string = string[: max_length - 1]

        self.write_bytes(where, string + "\x00", force)

    def read_string(self, where: int, max_length: Optional[int] = None, force: bool = False) -> str:
        """
        Read a NUL-terminated concrete buffer from memory. Stops reading at first symbolic byte.

        :param where: Address to read string from
        :param max_length:
            The size in bytes to cap the string at, or None [default] for no
            limit.
        :param force: whether to ignore memory permissions
        :return: string read
        """
        s = io.BytesIO()
        while True:
            c = self.read_int(where, 8, force)

            if issymbolic(c) or c == 0:
                break

            if max_length is not None:
                if max_length == 0:
                    break
                max_length = max_length - 1
            s.write(Operators.CHR(c))
            where += 1
        return s.getvalue().decode()

    def push_bytes(self, data, force: bool = False):
        """
        Write `data` to the stack and decrement the stack pointer accordingly.

        :param data: Data to write
        :param force: whether to ignore memory permissions
        """
        self.STACK -= len(data)
        self.write_bytes(self.STACK, data, force)
        return self.STACK

    def pop_bytes(self, nbytes: int, force: bool = False):
        """
        Read `nbytes` from the stack, increment the stack pointer, and return
        data.

        :param nbytes: How many bytes to read
        :param force: whether to ignore memory permissions
        :return: Data read from the stack
        """
        data = self.read_bytes(self.STACK, nbytes, force=force)
        self.STACK += nbytes
        return data

    def push_int(self, value: int, force: bool = False):
        """
        Decrement the stack pointer and write `value` to the stack.

        :param value: The value to write
        :param force: whether to ignore memory permissions
        :return: New stack pointer
        """
        self.STACK -= self.address_bit_size // 8
        self.write_int(self.STACK, value, force=force)
        return self.STACK

    def pop_int(self, force: bool = False):
        """
        Read a value from the stack and increment the stack pointer.

        :param force: whether to ignore memory permissions
        :return: Value read
        """
        value = self.read_int(self.STACK, force=force)
        self.STACK += self.address_bit_size // 8
        return value

    #######################################
    # Decoder
    def _wrap_operands(self, operands):
        """
        Private method to decorate an Operand to our needs based on the
        underlying architecture.
        See :class:`~manticore.core.cpu.abstractcpu.Operand` class
        """
        raise NotImplementedError

    def decode_instruction(self, pc: int):
        """
        This will decode an instruction from memory pointed by `pc`

        :param pc: address of the instruction
        """
        # No dynamic code!!! #TODO!
        # Check if instruction was already decoded
        if pc in self._instruction_cache:
            return self._instruction_cache[pc]

        text = b""

        # Read Instruction from memory
        exec_size = self.memory.max_exec_size(pc, self.max_instr_width)
        instr_memory = self.memory[pc : pc + exec_size]
        for i in range(exec_size):
            # This reads a byte from memory ignoring permissions
            # and concretize it if symbolic

            c = instr_memory[i]
            if issymbolic(c):
                # In case of fully symbolic memory, eagerly get a valid ptr
                if isinstance(self.memory, LazySMemory):
                    try:
                        vals = visitors.simplify_array_select(c)
                        c = bytes([vals[0]])
                    except visitors.ArraySelectSimplifier.ExpressionNotSimple:
                        self._publish("will_solve", self.memory.constraints, c, "get_value")
                        solved = SelectedSolver.instance().get_value(self.memory.constraints, c)
                        self._publish("did_solve", self.memory.constraints, c, "get_value", solved)
                        c = struct.pack("B", solved)
                elif isinstance(c, Constant):
                    c = bytes([c.value])
                else:
                    logger.error("Concretize executable memory %r %r", c, text)
                    raise ConcretizeMemory(
                        self.memory, address=pc, size=8 * self.max_instr_width, policy="INSTRUCTION"
                    )
            text += c

        # Pad potentially incomplete instruction with zeroes
        code = text.ljust(self.max_instr_width, b"\x00")

        try:
            # decode the instruction from code
            insn = self.disasm.disassemble_instruction(code, pc)
        except StopIteration as e:
            raise DecodeException(pc, code)

        # Check that the decoded instruction is contained in executable memory
        if insn.size > exec_size:
            logger.info("Trying to execute instructions from non-executable memory")
            raise InvalidMemoryAccess(pc, "x")

        insn.operands = self._wrap_operands(insn.operands)
        self._instruction_cache[pc] = insn
        return insn

    @property
    def instruction(self):
        if self._last_pc is None:
            return self.decode_instruction(self.PC)
        else:
            return self.decode_instruction(self._last_pc)

    #######################################
    # Execute
    def canonicalize_instruction_name(self, instruction):
        """
        Get the semantic name of an instruction.
        """
        raise NotImplementedError

    def execute(self):
        """
        Decode, and execute one instruction pointed by register PC
        """
        curpc = self.PC
        if self._delayed_event:
            self._last_executed_pc = self._last_pc
            self._icount += 1
            self._publish(
                "did_execute_instruction",
                self._last_pc,
                curpc,
                self.decode_instruction(self._last_pc),
            )
            self._delayed_event = False

        if issymbolic(curpc):
            raise ConcretizeRegister(self, "PC", policy="ALL")
        if not self.memory.access_ok(curpc, "x"):
            raise InvalidMemoryAccess(curpc, "x")

        self._publish("will_decode_instruction", curpc)

        insn = self.decode_instruction(curpc)
        self._last_pc = self.PC

        self._publish("will_execute_instruction", self._last_pc, insn)

        # FIXME (theo) why just return here?
        # hook changed PC, so we trust that there is nothing more to do
        if insn.address != self.PC:
            self._last_executed_pc = self.PC
            return

        name = self.canonicalize_instruction_name(insn)

        if logger.level == logging.DEBUG:
            logger.debug(self.render_instruction(insn))
            for l in self.render_registers():
                register_logger.debug(l)

        try:
            if self._concrete and "SYSCALL" in name:
                self.emu.sync_unicorn_to_manticore()
            if self._concrete and "SYSCALL" not in name:
                self.emulate(insn)
                if self.PC == self._break_unicorn_at:
                    logger.debug("Switching from Unicorn to Manticore")
                    self._break_unicorn_at = None
                    self._concrete = False
            else:
                implementation = getattr(self, name, None)

                if implementation is not None:
                    implementation(*insn.operands)

                else:
                    text_bytes = " ".join("%02x" % x for x in insn.bytes)
                    logger.warning(
                        "Unimplemented instruction: 0x%016x:\t%s\t%s\t%s",
                        insn.address,
                        text_bytes,
                        insn.mnemonic,
                        insn.op_str,
                    )
                    self.backup_emulate(insn)
        except (Interruption, Syscall) as e:
            self._delayed_event = True
            raise e
        else:
            self._publish_instruction_as_executed(insn)

    # FIXME(yan): In the case the instruction implementation invokes a system call, we would not be able to
    # publish the did_execute_instruction event from here, so we capture and attach it to the syscall
    # exception for the platform to emit it for us once the syscall has successfully been executed.
    def _publish_instruction_as_executed(self, insn):
        """
        Notify listeners that an instruction has been executed.
        """
        self._last_executed_pc = self._last_pc
        self._icount += 1
        self._publish("did_execute_instruction", self._last_pc, self.PC, insn)

    def emulate(self, insn):
        """
        Pick the right emulate function (maintains API compatiblity)

        :param insn: single instruction to emulate/start emulation from
        """

        if self._concrete:
            self.concrete_emulate(insn)
        else:
            self.backup_emulate(insn)

    def concrete_emulate(self, insn):
        """
        Start executing in Unicorn from this point until we hit a syscall or reach break_unicorn_at

        :param capstone.CsInsn insn: The instruction object to emulate
        """

        if not self.emu:
            self.emu = ConcreteUnicornEmulator(self)
        if self.emu._stop_at is None:
            self.emu.write_backs_disabled = False
            self.emu._stop_at = self._break_unicorn_at
            self.emu.load_state_from_manticore()
        try:
            self.emu.emulate(insn)
        except unicorn.UcError as e:
            if e.errno == unicorn.UC_ERR_INSN_INVALID:
                text_bytes = " ".join("%02x" % x for x in insn.bytes)
                logger.error(
                    "Unimplemented instruction: 0x%016x:\t%s\t%s\t%s",
                    insn.address,
                    text_bytes,
                    insn.mnemonic,
                    insn.op_str,
                )
            raise InstructionEmulationError(str(e))

    def backup_emulate(self, insn):
        """
        If we could not handle emulating an instruction, use Unicorn to emulate
        it.

        :param capstone.CsInsn instruction: The instruction object to emulate
        """

        if not hasattr(self, "backup_emu"):
            self.backup_emu = UnicornEmulator(self)
        try:
            self.backup_emu.emulate(insn)
        except unicorn.UcError as e:
            if e.errno == unicorn.UC_ERR_INSN_INVALID:
                text_bytes = " ".join("%02x" % x for x in insn.bytes)
                logger.error(
                    "Unimplemented instruction: 0x%016x:\t%s\t%s\t%s",
                    insn.address,
                    text_bytes,
                    insn.mnemonic,
                    insn.op_str,
                )
            raise InstructionEmulationError(str(e))
        finally:
            # We have been seeing occasional Unicorn issues with it not clearing
            # the backing unicorn instance. Saw fewer issues with the following
            # line present.
            del self.backup_emu

    def render_instruction(self, insn=None):
        try:
            insn = self.instruction
            return f"INSTRUCTION: 0x{insn.address:016x}:\t{insn.mnemonic}\t{insn.op_str}"
        except Exception as e:
            return "{can't decode instruction}"

    def render_register(self, reg_name):
        result = ""

        value = self.read_register(reg_name)

        if issymbolic(value):
            value = str(value)  # coerce the value into a string
            aux = f"{reg_name:3s}: {value:16s}"
            result += aux
        elif isinstance(value, int):
            result += f"{reg_name:3s}: 0x{value:016x}"
        else:
            result += f"{reg_name:3s}: {value!r}"
        return result

    def render_registers(self):
        # FIXME add a context manager at utils that look for all Signal
        # backup, null, use, then restore the list.
        # will disabled_signals(self):
        #    return map(self.render_register, self._regfile.canonical_registers)
        return map(self.render_register, sorted(self._regfile.canonical_registers))

    # Generic string representation
    def __str__(self):
        """
        Returns a string representation of cpu state

        :rtype: str
        :return: name and current value for all the registers.
        """
        result = f"{self.render_instruction()}\n"
        result += "\n".join(self.render_registers())
        return result


# Instruction decorators


def instruction(old_method):
    # This should decorate every instruction implementation
    @wraps(old_method)
    def new_method(cpu, *args, **kw_args):
        cpu.PC += cpu.instruction.size
        return old_method(cpu, *args, **kw_args)

    new_method.old_method = old_method
    return new_method<|MERGE_RESOLUTION|>--- conflicted
+++ resolved
@@ -577,11 +577,7 @@
         return self._icount
 
     @property
-<<<<<<< HEAD
-    def last_executed_pc(self) -> int:
-=======
     def last_executed_pc(self) -> Optional[int]:
->>>>>>> 101596e0
         return self._last_executed_pc
 
     @property
