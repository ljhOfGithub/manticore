"""
Models here are intended to be passed to :meth:`~manticore.native.state.State.invoke_model`, not invoked directly.
"""

from .cpu.abstractcpu import Cpu, ConcretizeArgument
from .state import State
<<<<<<< HEAD
from ..core.smtlib import issymbolic, Bitvec
from ..core.smtlib.solver import SelectedSolver
=======
from ..core.smtlib import issymbolic, BitVec
>>>>>>> 2152023f
from ..core.smtlib.operators import ITEBV, ZEXTEND
from ..core.state import Concretize
from typing import Union

VARIADIC_FUNC_ATTR = "_variadic"


def isvariadic(model):
    """
    :param callable model: Function model
    :return: Whether `model` models a variadic function
    :rtype: bool
    """
    return getattr(model, VARIADIC_FUNC_ATTR, False)


def variadic(func):
    """
    A decorator used to mark a function model as variadic. This function should
    take two parameters: a :class:`~manticore.native.state.State` object, and
    a generator object for the arguments.

    :param callable func: Function model
    """
    setattr(func, VARIADIC_FUNC_ATTR, True)
    return func


def must_be_NULL(state, byte) -> bool:
    """
    Checks if a given byte read from memory is NULL.
    This supports both concrete & symbolic byte values.

    :param byte: byte read from memory to be examined
    :param constrs: state constraints
    :return: whether a given byte is NULL or constrained to NULL
    """
    if issymbolic(byte):
        return state.must_be_true(byte == 0)
    else:
        return byte == 0


def cannot_be_NULL(state, byte) -> bool:
    """
    Checks if a given byte read from memory is not NULL or cannot be NULL

    :param byte: byte read from memory to be examined
    :param constrs: state constraints
    :return: whether a given byte is not NULL or cannot be NULL
    """
    if issymbolic(byte):
        return state.must_be_true(byte != 0)
    else:
        return byte != 0


def can_be_NULL(state, byte) -> bool:
    """
    Checks if a given byte read from memory can be NULL

    :param byte: byte read from memory to be examined
    :param constrs: state constraints
    :return: whether a given byte is NULL or can be NULL
    """
    if issymbolic(byte):
        return state.can_be_true(byte == 0)
    else:
        return byte == 0


<<<<<<< HEAD
def _find_zero(cpu, constrs, ptr: Union[int, Bitvec]) -> int:
=======
def _find_zero(cpu, state, ptr: Union[int, BitVec]) -> int:
>>>>>>> 2152023f
    """
    Helper for finding the closest NULL or, effectively NULL byte from a starting address.

    :param Cpu cpu:
    :param ConstraintSet constrs: Constraints for current `State`
    :param int ptr: Address to start searching for a zero from
    :return: Offset from `ptr` to first byte that is 0 or an `Expression` that must be zero
    """

    offset = 0
    while True:
        byte = cpu.read_int(ptr + offset, 8)
        if must_be_NULL(state, byte):
            break
        offset += 1

    return offset


def strcmp(state: State, s1: Union[int, Bitvec], s2: Union[int, Bitvec]):
    """
    strcmp symbolic model.

    Algorithm: Walks from end of string (minimum offset to NULL in either string)
    to beginning building tree of ITEs each time either of the
    bytes at current offset is symbolic.

    Points of Interest:
    - We've been building up a symbolic tree but then encounter two
    concrete bytes that differ. We can throw away the entire symbolic
    tree!
    - If we've been encountering concrete bytes that match
    at the end of the string as we walk forward, and then we encounter
    a pair where one is symbolic, we can forget about that 0 `ret` we've
    been tracking and just replace it with the symbolic subtraction of
    the two

    :param state: Current program state
    :param s1: Address of string 1
    :param s2: Address of string 2
    :return: Symbolic strcmp result
    :rtype: Expression or int
    """

    cpu = state.cpu

    if issymbolic(s1):
        raise ConcretizeArgument(state.cpu, 1)
    if issymbolic(s2):
        raise ConcretizeArgument(state.cpu, 2)

    s1_zero_idx = _find_zero(cpu, state, s1)
    s2_zero_idx = _find_zero(cpu, state, s2)
    min_zero_idx = min(s1_zero_idx, s2_zero_idx)

    ret = None

    for offset in range(min_zero_idx, -1, -1):
        s1char = ZEXTEND(cpu.read_int(s1 + offset, 8), cpu.address_bit_size)
        s2char = ZEXTEND(cpu.read_int(s2 + offset, 8), cpu.address_bit_size)

        if issymbolic(s1char) or issymbolic(s2char):
            if ret is None or (not issymbolic(ret) and ret == 0):
                ret = s1char - s2char
            else:
                ret = ITEBV(cpu.address_bit_size, s1char != s2char, s1char - s2char, ret)
        else:
            if s1char != s2char:
                ret = s1char - s2char
            elif ret is None:
                ret = 0

    return ret


def strlen_exact(state: State, s: Union[int, Bitvec]) -> Union[int, Bitvec]:
    """
    strlen symbolic model

    Strategy: produce a state for every symbolic string length for better accuracy

    Algorithm: Counts the number of characters in a string forking every time a symbolic byte
    is found that can be NULL but is not constrained to NULL.

    :param state: current program state
    :param s: Address of string
    :return: Symbolic strlen result
    """

    if issymbolic(s):
        raise ConcretizeArgument(state.cpu, 1)

    cpu = state.cpu

    # Initialize offset based on whether state has been forked in strlen
    if "strlen" not in state.context:
        offset = 0
    else:
        offset = state.context["strlen"]

    c = cpu.read_int(s + offset, 8)
    while not must_be_NULL(state, c):
        # If the byte can be NULL concretize and fork states
        if can_be_NULL(state, c):
            state.context["strlen"] = offset
            raise Concretize("Forking on possible NULL strlen", expression=(c == 0), policy="ALL")

        offset += 1
        c = cpu.read_int(s + offset, 8)

    return offset


def strlen_approx(state: State, s: Union[int, Bitvec]) -> Union[int, Bitvec]:
    """
    strlen symbolic model

    Strategy: build a result tree to limit state explosion results approximate

    Algorithm: Walks from end of string not including NULL building ITE tree when current byte is symbolic.

    :param state: current program state
    :param s: Address of string
    :return: Symbolic strlen result
    """

    if issymbolic(s):
        raise ConcretizeArgument(state.cpu, 1)

    cpu = state.cpu
    zero_idx = _find_zero(cpu, state, s)

    ret = zero_idx

    for offset in range(zero_idx - 1, -1, -1):
        byt = cpu.read_int(s + offset, 8)
        if issymbolic(byt):
            ret = ITEBV(cpu.address_bit_size, byt == 0, offset, ret)

    return ret


def strcpy(state: State, dst: Union[int, Bitvec], src: Union[int, Bitvec]) -> Union[int, Bitvec]:
    """
    strcpy symbolic model

    Algorithm: Copy every byte from src to dst until finding a byte that is NULL or is
    constrained to only the NULL value. Every time a byte is fouund that can be NULL but
    is not definetly NULL concretize and fork states.

    :param state: current program state
    :param dst: destination string address
    :param src: source string address
    :return: pointer to the dst
    """
    if issymbolic(src):
        raise ConcretizeArgument(state.cpu, 2)

    if issymbolic(dst):
        raise ConcretizeArgument(state.cpu, 1)

    cpu = state.cpu
    ret = dst

    # Initialize offset based on whether state has been forked in strcpy
    if "strcpy" not in state.context:
        offset = 0
    else:
        offset = state.context["strcpy"]

    # Copy until a src_byte is symbolic and constrained to '\000', or is concrete and '\000'
    src_val = cpu.read_int(src + offset, 8)
    while not must_be_NULL(state, src_val):
        cpu.write_int(dst + offset, src_val, 8)

        # If a src byte can be NULL concretize and fork states
        if can_be_NULL(state, src_val):
            state.context["strcpy"] = offset
            raise Concretize("Forking on NULL strcpy", expression=(src_val == 0), policy="ALL")
        offset += 1

        src_val = cpu.read_int(src + offset, 8)

    # Write concrete null for end of string in current state
    cpu.write_int(dst + offset, 0, 8)

    if "strcpy" in state.context:
        del state.context["strcpy"]
    return ret


def strncpy(
    state: State, dst: Union[int, Bitvec], src: Union[int, Bitvec], n: Union[int, Bitvec]
) -> Union[int, Bitvec]:
    """
    strncpy symbolic model

    Algorithm:  Copy n bytes from src to dst. If the length of the src string is less than n pad the difference
    with NULL bytes. If a symbolic byte is found that can be NULL but is not definitely NULL fork and concretize states.

    :param state: current program state
    :param dst: destination string address
    :param src: source string address
    :param n: number of bytes to copy
    :return: pointer to the dst
    """

    if issymbolic(dst):
        raise ConcretizeArgument(state.cpu, 1)
    if issymbolic(src):
        raise ConcretizeArgument(state.cpu, 2)
    if issymbolic(n):
        raise ConcretizeArgument(state.cpu, 3)

    cpu = state.cpu
    ret = dst

    # Initialize offset based on whether state has been forked in strncpy
    if "strncpy" not in state.context:
        offset = 0
    else:
        offset = state.context["strncpy"]

    # Copy until a src_byte is symbolic and constrained to '\000', or is concrete and '\000'
    src_val = cpu.read_int(src + offset, 8)
    while offset < n and not must_be_NULL(state, src_val):
        cpu.write_int(dst + offset, src_val, 8)

        # If a src byte can be NULL concretize and fork states
        if can_be_NULL(state, src_val):
            state.context["strncpy"] = offset
            raise Concretize("Forking on NULL strncpy", expression=(src_val == 0), policy="ALL")
        offset += 1

        src_val = cpu.read_int(src + offset, 8)

    # Pad the distance between length of src and n with NULL bytes
    while offset < n:
        cpu.write_int(dst + offset, 0, 8)
        offset += 1

    if "strncpy" in state.context:
        del state.context["strncpy"]
    return ret<|MERGE_RESOLUTION|>--- conflicted
+++ resolved
@@ -4,12 +4,8 @@
 
 from .cpu.abstractcpu import Cpu, ConcretizeArgument
 from .state import State
-<<<<<<< HEAD
 from ..core.smtlib import issymbolic, Bitvec
-from ..core.smtlib.solver import SelectedSolver
-=======
-from ..core.smtlib import issymbolic, BitVec
->>>>>>> 2152023f
+from ..core.smtlib.solver import SelectedSolver, issymbolic, BitVec
 from ..core.smtlib.operators import ITEBV, ZEXTEND
 from ..core.state import Concretize
 from typing import Union
@@ -81,11 +77,7 @@
         return byte == 0
 
 
-<<<<<<< HEAD
-def _find_zero(cpu, constrs, ptr: Union[int, Bitvec]) -> int:
-=======
 def _find_zero(cpu, state, ptr: Union[int, BitVec]) -> int:
->>>>>>> 2152023f
     """
     Helper for finding the closest NULL or, effectively NULL byte from a starting address.
 
