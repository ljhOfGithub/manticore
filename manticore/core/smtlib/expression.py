from functools import reduce
import numbers
<<<<<<< HEAD
import uuid
=======
>>>>>>> e0f5bce7


class Expression(object):
    ''' Abstract taintable Expression. '''

    def __init__(self, taint=()):
        if self.__class__ is Expression:
            raise TypeError
        assert isinstance(taint, (tuple, frozenset))
        super(Expression, self).__init__()
        self._taint = frozenset(taint)

    def __repr__(self):
        return "<%s at %x>" % (type(self).__name__, id(self))

    @property
    def is_tainted(self):
        return len(self._taint) != 0

    @property
    def taint(self):
        return self._taint


class Variable(Expression):
    def __init__(self, name, *args, **kwargs):
        if self.__class__ is Variable:
            raise TypeError
        assert isinstance(name, str) and ' ' not in name
        super(Variable, self).__init__(*args, **kwargs)
        self._name = name

    @property
    def declaration(self):
        pass

    @property
    def name(self):
        return self._name

    def __deepcopy__(self, memo):
        cls = self.__class__
        memo[id(self)] = self
        return self


class Constant(Expression):
    def __init__(self, value, *args, **kwargs):
        if self.__class__ is Constant:
            raise TypeError
        assert isinstance(value, (bool, int, long))
        super(Constant, self).__init__(*args, **kwargs)
        self._value = value

    @property
    def value(self):
        return self._value


class Operation(Expression):
    def __init__(self, *operands, **kwargs):
        if self.__class__ is Operation:
            raise TypeError
        assert len(operands) > 0
        assert all(isinstance(x, Expression) for x in operands)
        self._operands = operands

        # If taint was not forced by a keyword argument calculate default
        if 'taint' not in kwargs:
            kwargs['taint'] = reduce(lambda x, y: x.union(y.taint), operands, frozenset())

        super(Operation, self).__init__(**kwargs)

    @property
    def operands(self):
        return self._operands


###############################################################################
# Booleans
class Bool(Expression):
    def __init__(self, *operands, **kwargs):
        super(Bool, self).__init__(*operands, **kwargs)

    def cast(self, value, **kwargs):
        if isinstance(value, Bool):
            return value
        assert isinstance(value, (int, long, bool))
        return BoolConstant(bool(value), **kwargs)

    def __cmp__(self, *args):
        raise NotImplementedError("CMP for Bool")

    def __invert__(self):
        return BoolNot(self)

    def __eq__(self, other):
        return BoolEq(self, self.cast(other))

    def __ne__(self, other):
        return BoolNot(self == self.cast(other))

    def __and__(self, other):
        return BoolAnd(self, self.cast(other))

    def __or__(self, other):
        return BoolOr(self, self.cast(other))

    def __xor__(self, other):
        return BoolXor(self, self.cast(other))

    def __rand__(self, other):
        return BoolAnd(self.cast(other), self)

    def __ror__(self, other):
        return BoolOr(self.cast(other), self)

    def __rxor__(self, other):
        return BoolXor(self.cast(other), self)

    def __nonzero__(self):
        raise NotImplementedError("__nonzero__ for Bool")


class BoolVariable(Bool, Variable):
    def __init__(self, name, *args, **kwargs):
        super(BoolVariable, self).__init__(name, *args, **kwargs)

    @property
    def declaration(self):
        return '(declare-fun %s () Bool)' % self.name


class BoolConstant(Bool, Constant):
    def __init__(self, value, *args, **kwargs):
        assert isinstance(value, bool)
        super(BoolConstant, self).__init__(value, *args, **kwargs)

    def __nonzero__(self):
        return self.value


class BoolOperation(Operation, Bool):
    def __init__(self, *operands, **kwargs):
        super(BoolOperation, self).__init__(*operands, **kwargs)


class BoolNot(BoolOperation):
    def __init__(self, value, **kwargs):
        super(BoolNot, self).__init__(value, **kwargs)


class BoolEq(BoolOperation):
    def __init__(self, a, b, **kwargs):
        super(BoolEq, self).__init__(a, b, **kwargs)


class BoolAnd(BoolOperation):
    def __init__(self, a, b, **kwargs):
        super(BoolAnd, self).__init__(a, b, **kwargs)


class BoolOr(BoolOperation):
    def __init__(self, a, b, **kwargs):
        assert isinstance(a, Bool)
        assert isinstance(b, Bool)
        super(BoolOr, self).__init__(a, b, **kwargs)


class BoolXor(BoolOperation):
    def __init__(self, a, b, **kwargs):
        super(BoolXor, self).__init__(a, b, **kwargs)


class BoolITE(BoolOperation):
    def __init__(self, cond, true, false, **kwargs):
        assert isinstance(true, Bool)
        assert isinstance(false, Bool)
        assert isinstance(cond, Bool)
        super(BoolITE, self).__init__(cond, true, false, **kwargs)


class BitVec(Expression):
    ''' This adds a bitsize to the Expression class '''

    def __init__(self, size, *operands, **kwargs):
        super(BitVec, self).__init__(*operands, **kwargs)
        self.size = size

    @property
    def mask(self):
        return (1 << self.size) - 1

    @property
    def signmask(self):
        return 1 << (self.size - 1)

    def cast(self, value, **kwargs):
        if isinstance(value, BitVec):
            assert value.size == self.size
            return value
        if isinstance(value, str) and len(value) == 1:
            value = ord(value)
        # Try to support not Integral types that can be casted to int
        if not isinstance(value, numbers.Integral):
            value = int(value)
        # FIXME? Assert it fits in the representation
        return BitVecConstant(self.size, value, **kwargs)

    def __add__(self, other):
        return BitVecAdd(self, self.cast(other))

    def __sub__(self, other):
        return BitVecSub(self, self.cast(other))

    def __mul__(self, other):
        return BitVecMul(self, self.cast(other))

    def __mod__(self, other):
        return BitVecMod(self, self.cast(other))

    # object.__divmod__(self, other)
    # object.__pow__(self, other[, modulo])

    def __lshift__(self, other):
        return BitVecShiftLeft(self, self.cast(other))

    def __rshift__(self, other):
        return BitVecShiftRight(self, self.cast(other))

    def __and__(self, other):
        return BitVecAnd(self, self.cast(other))

    def __xor__(self, other):
        return BitVecXor(self, self.cast(other))

    def __or__(self, other):
        return BitVecOr(self, self.cast(other))

    # The division operator (/) is implemented by these methods. The
    # __truediv__() method is used when __future__.division is in effect,
    # otherwise __div__() is used. If only one of these two methods is
    # defined, the object will not support division in the alternate context;
    # TypeError will be raised instead.

    def __div__(self, other):
        return BitVecDiv(self, self.cast(other))

    def __truediv__(self, other):
        return BitVecDiv(self, self.cast(other))

    def __floordiv__(self, other):
        return self / other

    # These methods are called to implement the binary arithmetic operations
    # (+, # -, *, /, %, divmod(), pow(), **, <<, >>, &, ^, |) with reflected
    # (swapped) operands. These functions are only called if the left operand
    # does not support the corresponding operation and the operands are of
    # different types. [2] For instance, to evaluate the expression x - y,
    # where y is an instance of a class that has an __rsub__() method,
    # y.__rsub__(x) is called if x.__sub__(y) returns NotImplemented.

    def __radd__(self, other):
        return BitVecAdd(self.cast(other), self)

    def __rsub__(self, other):
        return BitVecSub(self.cast(other), self)

    def __rmul__(self, other):
        return BitVecMul(self.cast(other), self)

    def __rmod__(self, other):
        return BitVecMod(self.cast(other), self)

    def __rtruediv__(self, other):
        return BitVecDiv(self.cast(other), self)

    def __rdiv__(self, other):
        return BitVecDiv(self.cast(other), self)

    # object.__rdivmod__(self, other)
    # object.__rpow__(self, other)

    def __rlshift__(self, other):
        return BitVecShiftLeft(self.cast(other), self)

    def __rrshift__(self, other):
        return BitVecShiftRight(self.cast(other), self)

    def __rand__(self, other):
        return BitVecAnd(self.cast(other), self)

    def __rxor__(self, other):
        return BitVecXor(self.cast(other), self)

    def __ror__(self, other):
        return BitVecOr(self.cast(other), self)

    def __invert__(self):
        return BitVecXor(self, self.cast(self.mask))

    # These are the so-called "rich comparison" methods, and are called
    # for comparison operators in preference to __cmp__() below. The
    # correspondence between operator symbols and method names is as
    # follows:
    #   x<y calls x.__lt__(y),
    #   x<=y calls x.__le__(y),
    #   x==y calls x.__eq__(y),
    #   x!=y and x<>y call x.__ne__(y),
    #   x>y calls x.__gt__(y), and
    #   x>=y calls x.__ge__(y).

    def __lt__(self, other):
        return LessThan(self, self.cast(other))

    def __le__(self, other):
        return LessOrEqual(self, self.cast(other))

    def __eq__(self, other):
        return Equal(self, self.cast(other))

    def __ne__(self, other):
        return BoolNot(Equal(self, self.cast(other)))

    def __gt__(self, other):
        return GreaterThan(self, self.cast(other))

    def __ge__(self, other):
        return GreaterOrEqual(self, self.cast(other))

    def __neg__(self):
        return BitVecNeg(self)

    # Unsigned comparisons
    def ugt(self, other):
        return UnsignedGreaterThan(self, self.cast(other))

    def uge(self, other):
        return UnsignedGreaterOrEqual(self, self.cast(other))

    def ult(self, other):
        return UnsignedLessThan(self, self.cast(other))

    def ule(self, other):
        return UnsignedLessOrEqual(self, self.cast(other))

    def udiv(self, other):
        return BitVecUnsignedDiv(self, self.cast(other))

    def rudiv(self, other):
        return BitVecUnsignedDiv(self.cast(other), self)

    def srem(self, other):
        return BitVecRem(self, self.cast(other))

    def rsrem(self, other):
        return BitVecRem(self.cast(other), self)

    def urem(self, other):
        return BitVecUnsignedRem(self, self.cast(other))

    def rurem(self, other):
        return BitVecUnsignedRem(self.cast(other), self)

    def sar(self, other):
        return BitVecArithmeticShiftRight(self, self.cast(other))

    def sal(self, other):
        return BitVecArithmeticShiftLeft(self, self.cast(other))

    def Bool(self):
        return self != 0


class BitVecVariable(BitVec, Variable):
    def __init__(self, *args, **kwargs):
        super(BitVecVariable, self).__init__(*args, **kwargs)

    @property
    def declaration(self):
        return '(declare-fun %s () (_ BitVec %d))' % (self.name, self.size)


class BitVecConstant(BitVec, Constant):
    def __init__(self, size, value, *args, **kwargs):
        assert isinstance(value, (int, long))
        super(BitVecConstant, self).__init__(size, value, *args, **kwargs)

    def __nonzero__(self):
        return self.value != 0

    def __eq__(self, other):
        if self.taint:
            super(BitVecConstant, self).__eq__(other)
        return self.value == other


class BitVecOperation(BitVec, Operation):
    def __init__(self, size, *operands, **kwargs):
        #assert all(x.size == size for x in operands)
        super(BitVecOperation, self).__init__(size, *operands, **kwargs)


class BitVecAdd(BitVecOperation):
    def __init__(self, a, b, *args, **kwargs):
        super(BitVecAdd, self).__init__(a.size, a, b, *args, **kwargs)


class BitVecSub(BitVecOperation):
    def __init__(self, a, b, *args, **kwargs):
        super(BitVecSub, self).__init__(a.size, a, b, *args, **kwargs)


class BitVecMul(BitVecOperation):
    def __init__(self, a, b, *args, **kwargs):
        super(BitVecMul, self).__init__(a.size, a, b, *args, **kwargs)


class BitVecDiv(BitVecOperation):
    def __init__(self, a, b, *args, **kwargs):
        super(BitVecDiv, self).__init__(a.size, a, b, *args, **kwargs)


class BitVecUnsignedDiv(BitVecOperation):
    def __init__(self, a, b, *args, **kwargs):
        super(BitVecUnsignedDiv, self).__init__(a.size, a, b, *args, **kwargs)


class BitVecMod(BitVecOperation):
    def __init__(self, a, b, *args, **kwargs):
        super(BitVecMod, self).__init__(a.size, a, b, *args, **kwargs)


class BitVecRem(BitVecOperation):
    def __init__(self, a, b, *args, **kwargs):
        super(BitVecRem, self).__init__(a.size, a, b, *args, **kwargs)


class BitVecUnsignedRem(BitVecOperation):
    def __init__(self, a, b, *args, **kwargs):
        super(BitVecUnsignedRem, self).__init__(a.size, a, b, *args, **kwargs)


class BitVecShiftLeft(BitVecOperation):
    def __init__(self, a, b, *args, **kwargs):
        super(BitVecShiftLeft, self).__init__(a.size, a, b, *args, **kwargs)


class BitVecShiftRight(BitVecOperation):
    def __init__(self, a, b, *args, **kwargs):
        super(BitVecShiftRight, self).__init__(a.size, a, b, *args, **kwargs)


class BitVecArithmeticShiftLeft(BitVecOperation):
    def __init__(self, a, b, *args, **kwargs):
        super(self.__class__, self).__init__(a.size, a, b, *args, **kwargs)


class BitVecArithmeticShiftRight(BitVecOperation):
    def __init__(self, a, b, *args, **kwargs):
        super(self.__class__, self).__init__(a.size, a, b, *args, **kwargs)


class BitVecAnd(BitVecOperation):
    def __init__(self, a, b, *args, **kwargs):
        super(BitVecAnd, self).__init__(a.size, a, b, *args, **kwargs)


class BitVecOr(BitVecOperation):
    def __init__(self, a, b, *args, **kwargs):
        assert isinstance(a, BitVec)
        assert isinstance(b, BitVec)
        assert a.size == b.size
        super(BitVecOr, self).__init__(a.size, a, b, *args, **kwargs)


class BitVecXor(BitVecOperation):
    def __init__(self, a, b, *args, **kwargs):
        super(BitVecXor, self).__init__(a.size, a, b, *args, **kwargs)


class BitVecNot(BitVecOperation):
    def __init__(self, a, **kwargs):
        super(BitVecNot, self).__init__(a.size, a, **kwargs)


class BitVecNeg(BitVecOperation):
    def __init__(self, a, *args, **kwargs):
        super(BitVecNeg, self).__init__(a.size, a, *args, **kwargs)


# Comparing two bitvectors results in a Bool
class LessThan(BoolOperation):
    def __init__(self, a, b, *args, **kwargs):
        super(LessThan, self).__init__(a, b, *args, **kwargs)


class LessOrEqual(BoolOperation):
    def __init__(self, a, b, *args, **kwargs):
        super(LessOrEqual, self).__init__(a, b, *args, **kwargs)


class Equal(BoolOperation):
    def __init__(self, a, b, *args, **kwargs):
        assert a.size == b.size
        super(Equal, self).__init__(a, b, *args, **kwargs)


class GreaterThan(BoolOperation):
    def __init__(self, a, b, *args, **kwargs):
        assert a.size == b.size
        super(GreaterThan, self).__init__(a, b, *args, **kwargs)


class GreaterOrEqual(BoolOperation):
    def __init__(self, a, b, *args, **kwargs):
        assert a.size == b.size
        super(GreaterOrEqual, self).__init__(a, b, *args, **kwargs)


class UnsignedLessThan(BoolOperation):
    def __init__(self, a, b, *args, **kwargs):
        super(UnsignedLessThan, self).__init__(a, b, *args, **kwargs)
        assert a.size == b.size


class UnsignedLessOrEqual(BoolOperation):
    def __init__(self, a, b, *args, **kwargs):
        assert a.size == b.size
        super(UnsignedLessOrEqual, self).__init__(a, b, *args, **kwargs)


class UnsignedGreaterThan(BoolOperation):
    def __init__(self, a, b, *args, **kwargs):
        assert a.size == b.size
        super(UnsignedGreaterThan, self).__init__(a, b, *args, **kwargs)


class UnsignedGreaterOrEqual(BoolOperation):
    def __init__(self, a, b, *args, **kwargs):
        assert a.size == b.size
        super(UnsignedGreaterOrEqual,
              self).__init__(a, b, *args, **kwargs)


###############################################################################
# Array  BV32 -> BV8  or BV64 -> BV8
class Array(Expression):
    def __init__(self, index_bits, index_max, value_bits, *operands, **kwargs):
        assert index_bits in (32, 64, 256)
        assert value_bits in (8, 16, 32, 64, 256)
        assert index_max is None or isinstance(index_max, (int, long))
        assert index_max is None or index_max >= 0 and index_max < 2 ** index_bits
        self._index_bits = index_bits
        self._index_max = index_max
        self._value_bits = value_bits
        super(Array, self).__init__(*operands, **kwargs)
        assert type(self) is not Array, 'Abstract class'
<<<<<<< HEAD

    def _get_size(self, index):
        start, stop = self._fix_index(index)
        size = stop - start
        if isinstance(size, BitVec):
            from manticore.core.smtlib.visitors import simplify
            size = simplify(size)
        else:
            size = BitVecConstant(self.index_bits, size)
        assert isinstance(size, BitVecConstant)
        return size.value

    def _fix_index(self, index):
        """
        :param slice index:
        """
        stop, start = index.stop, index.start
        if start is None:
            start = 0
        if stop is None:
            stop = len(self)
        return start, stop

    def cast(self, possible_array):
        if isinstance(possible_array, bytearray):
            # FIXME Ths should be related to a constrainSet
=======

    def cast(self, possible_array):
        if isinstance(possible_array, bytearray):
>>>>>>> e0f5bce7
            arr = ArrayVariable(self.index_bits, len(possible_array), 8)
            for pos, byte in enumerate(possible_array):
                arr = arr.store(pos, byte)
            return arr
        raise ValueError  # cast not implemented

    def cast_index(self, index):
        if isinstance(index, (int, long)):
            #assert self.index_max is None or index >= 0 and index < self.index_max
            return BitVecConstant(self.index_bits, index)
        assert isinstance(index, BitVec) and index.size == self.index_bits
        return index

    def cast_value(self, value):
        if isinstance(value, str) and len(value) == 1:
            value = ord(value)
        if isinstance(value, (int, long)):
            return BitVecConstant(self.value_bits, value)
        assert isinstance(value, BitVec) and value.size == self.value_bits
        return value

    def __len__(self):
        if self.index_max is None:
            raise Exception("Array max index not set")
        return self.index_max

    @property
    def index_bits(self):
        return self._index_bits

    @property
    def value_bits(self):
        return self._value_bits

    @property
    def index_max(self):
        return self._index_max

    def select(self, index):
        return ArraySelect(self, self.cast_index(index))

    def store(self, index, value):
        return ArrayStore(self, self.cast_index(index), self.cast_value(value))

    def write(self, offset, buf):
        if not isinstance(buf, (Array, bytearray)):
            raise TypeError('Array or bytearray expected got {:s}'.format(type(buf)))
        arr = self
        for i, val in enumerate(buf):
            arr = arr.store(offset + i, val)
        return arr

    def read(self, offset, size):
        return ArraySlice(self, offset, size)

    def __getitem__(self, index):
        if isinstance(index, slice):
            start, stop = self._fix_index(index)
            size = self._get_size(index)
            return ArraySlice(self, start, size)

        return self.select(self.cast_index(index))

    def __eq__(self, other):
        def compare_buffers(a, b):
            if len(a) != len(b):
                return BoolConstant(False)
            cond = BoolConstant(True)
            for i in range(len(a)):
                cond = BoolAnd(cond.cast(a[i] == b[i]), cond)
                if cond is BoolConstant(False):
                    return BoolConstant(False)
            return cond
        return compare_buffers(self, other)

    def __ne__(self, other):
        return BoolNot(self == other)

    @property
    def underlying_variable(self):
        array = self
        while not isinstance(array, ArrayVariable):
            array = array.array
        return array

    def read_BE(self, address, size):
        bytes = []
        for offset in xrange(size):
            bytes.append(self.get(address + offset, 0))
        return BitVecConcat(size * self.value_bits, *bytes)

    def read_LE(self, address, size):
        address = self.cast_index(address)
        bytes = []
        for offset in xrange(size):
            bytes.append(self.get(address + offset, 0))
        return BitVecConcat(size * self.value_bits, *reversed(bytes))

    def write_BE(self, address, value, size):
        address = self.cast_index(address)
        value = BitVec(size * self.value_bits).cast(value)
        array = self
        for offset in xrange(size):
            array = self.store(address + offset, BitVecExtract(value, (size - 1 - offset) * self.value_bits, self.value_bits))
        return array

    def write_LE(self, address, value, size):
        address = self.cast_index(address)
        value = BitVec(size * self.value_bits).cast(value)
        array = self
        for offset in reversed(xrange(size)):
            array = self.store(address + offset, BitVecExtract(value, (size - 1 - offset) * self.value_bits, self.value_bits))
        return array

    def __add__(self, other):
        if not isinstance(other, (Array, bytearray)):
            raise TypeError("can't concat Array to {}".format(type(other)))
        if isinstance(other, Array):
            if self.index_bits != other.index_bits or self.value_bits != other.value_bits:
                raise ValueError('Array sizes do not match for concatenation')

        from manticore.core.smtlib.visitors import simplify
<<<<<<< HEAD
        #FIXME This should be related to a constrainSet
        new_arr = ArrayProxy(ArrayVariable(self.index_bits, self.index_max + len(other), self.value_bits, 'concatenation{}'.format(uuid.uuid1())))
=======
        new_arr = ArrayProxy(ArrayVariable(self.index_bits, self.index_max + len(other), self.value_bits, 'concatenation'))
>>>>>>> e0f5bce7
        for index in range(self.index_max):
            new_arr[index] = simplify(self[index])
        for index in range(len(other)):
            new_arr[index + self.index_max] = simplify(other[index])
        return new_arr

    def __radd__(self, other):
        if not isinstance(other, (Array, bytearray)):
            raise TypeError("can't concat Array to {}".format(type(other)))
        if isinstance(other, Array):
            if self.index_bits != other.index_bits or self.value_bits != other.value_bits:
                raise ValueError('Array sizes do not match for concatenation')

        from manticore.core.smtlib.visitors import simplify
<<<<<<< HEAD
        #FIXME This should be related to a constrainSet
        new_arr = ArrayProxy(ArrayVariable(self.index_bits, self.index_max + len(other), self.value_bits, 'concatenation{}'.format(uuid.uuid1())))
=======
        new_arr = ArrayProxy(ArrayVariable(self.index_bits, self.index_max + len(other), self.value_bits, 'concatenation'))
>>>>>>> e0f5bce7
        for index in range(len(other)):
            new_arr[index] = simplify(other[index])
        for index in range(self.index_max):
            new_arr[index + len(other)] = simplify(self[index])
        return new_arr


class ArrayVariable(Array, Variable):
    def __init__(self, index_bits, index_max, value_bits, name, *operands, **kwargs):
        super(ArrayVariable, self).__init__(index_bits, index_max, value_bits, name, **kwargs)

    @property
    def declaration(self):
        return '(declare-fun %s () (Array (_ BitVec %d) (_ BitVec %d)))' % (self.name, self.index_bits, self.value_bits)


class ArrayOperation(Array, Operation):
    def __init__(self, array, *operands, **kwargs):
        assert isinstance(array, Array)
        super(ArrayOperation, self).__init__(array.index_bits, array.index_max, array.value_bits, array, *operands, **kwargs)


class ArrayStore(ArrayOperation):
    def __init__(self, array, index, value, *args, **kwargs):
        assert isinstance(array, Array)
        assert isinstance(index, BitVec) and index.size == array.index_bits
        assert isinstance(value, BitVec) and value.size == array.value_bits
        super(ArrayStore, self).__init__(array, index, value, *args, **kwargs)

    @property
    def array(self):
        return self.operands[0]

    @property
    def name(self):
        return self.operands[0].name

    @property
    def index(self):
        return self.operands[1]

    @property
    def value(self):
        return self.operands[2]


class ArraySlice(Array):
    def __init__(self, array, offset, size):
        if not isinstance(array, Array):
            raise ValueError("Array expected")
        self._array = array
        self._slice_offset = offset
        self._slice_size = size

    @property
    def underlying_variable(self):
        return self._array.underlying_variable

    @property
    def operands(self):
        return self._array.operands

    @property
    def index_bits(self):
        return self._array.index_bits

    @property
    def index_max(self):
        return self._slice_size

    @property
    def value_bits(self):
        return self._array.value_bits

    @property
    def taint(self):
        return self._array.taint

    def select(self, index):
        return self._array.select(index + self._slice_offset)

    def store(self, index, value):
        return self._array.store(index + self.slice_offset, value)


class ArrayProxy(Array):
    def __init__(self, array):
        assert isinstance(array, Array)
        self._concrete_cache = {}
        self._written = None
        if isinstance(array, ArrayProxy):
            #copy constructor
            super(ArrayProxy, self).__init__(array.index_bits, array.index_max, array.value_bits)
            self._array = array._array
            self._name = array._name
            self._concrete_cache = dict(array._concrete_cache)
            if array._written is not None:
                self._written = set(array._written)
        elif isinstance(array, ArrayVariable):
            #fresh array proxy
            super(ArrayProxy, self).__init__(array.index_bits, array.index_max, array.value_bits)
            self._array = array
            self._name = array.name
        else:
            #arrayproxy for an prepopulated array
            super(ArrayProxy, self).__init__(array.index_bits, array.index_max, array.value_bits)
            self._name = array.underlying_variable.name
            self._array = array

    @property
    def underlying_variable(self):
        return self._array.underlying_variable

    @property
    def array(self):
        return self._array

    @property
    def name(self):
        return self._name

    @property
    def operands(self):
        return self._array.operands

    @property
    def index_bits(self):
        return self._array.index_bits

    @property
    def index_max(self):
        return self._array.index_max

    @property
    def value_bits(self):
        return self._array.value_bits

    @property
    def taint(self):
        return self._array.taint

    def select(self, index):
        index = self.cast_index(index)
        if self.index_max is not None:
            from manticore.core.smtlib.visitors import simplify
            index = simplify(BitVecITE(self.index_bits, index < 0, self.index_max + index + 1, index))
        if isinstance(index, Constant) and index.value in self._concrete_cache:
            return self._concrete_cache[index.value]

        return self._array.select(index)

    def store(self, index, value):
        if not isinstance(index, Expression):
            index = self.cast_index(index)
        if not isinstance(value, Expression):
            value = self.cast_value(value)
        from manticore.core.smtlib.visitors import simplify
        index = simplify(index)
        if isinstance(index, Constant):
            self._concrete_cache[index.value] = value
        self.written.add(index)
        auxiliar = self._array.store(index, value)
        self._array = auxiliar
        return auxiliar


    def __getitem__(self, index):
        if isinstance(index, slice):
            start, stop = self._fix_index(index)
            size = self._get_size(index)
            return ArrayProxy(ArraySlice(self, start, size))
        else:
            if self.index_max is not None:
                if not isinstance(index, Expression) and index >= self.index_max:
                    raise IndexError
            return self.select(index)

    def __setitem__(self, index, value):
        if isinstance(index, slice):
            start, stop = self._fix_index(index)
            size = self._get_size(index)
            assert len(value) == size
            for i in xrange(size):
                self.store(start + i, value[i])
        else:
            self.store(index, value)

    def __getstate__(self):
        state = {}
        state['_array'] = self._array
        state['name'] = self.name
        state['_concrete_cache'] = self._concrete_cache
        state['_written'] = self._written
        return state

    def __setstate__(self, state):
        self._array = state['_array']
        self._name = state['name']
        self._concrete_cache = state['_concrete_cache']
        self._written = state['_written']

    def __copy__(self):
        return ArrayProxy(self)

    @property
    def written(self):
        if self._written is None:
            written = set()
            array = self._array
            while not isinstance(array, ArrayVariable):
                written.add(array.index)
                array = array.array
            self._written = written
        return self._written

    def is_known(self, index):
        #return reduce(BoolOr, map(lambda known_index: index == known_index, self.written), BoolConstant(False))
        is_known_index = BoolConstant(False)
        written = self.written
        for known_index in written:
            if isinstance(index, Constant) and isinstance(known_index, Constant):
                if known_index.value == index.value:
                    return BoolConstant(True)
                else:
                    continue
            is_known_index = BoolOr(is_known_index.cast(index == known_index), is_known_index)
        return is_known_index

    def get(self, index, default=0):
        value = self.select(index)
        if not isinstance(value, ArraySelect):
            return value
        is_known = self.is_known(index)
        index = self.cast_index(index)
        default = self.cast_value(default)
        return BitVecITE(self._array.value_bits, is_known, value, default)


class ArraySelect(BitVec, Operation):
    def __init__(self, array, index, *args, **kwargs):
        assert isinstance(array, Array)
        assert isinstance(index, BitVec) and index.size == array.index_bits
        super(ArraySelect, self).__init__(array.value_bits, array, index, *args, **kwargs)

    @property
    def array(self):
        return self.operands[0]

    @property
    def index(self):
        return self.operands[1]


class BitVecSignExtend(BitVecOperation):
    def __init__(self, operand, size_dest, *args, **kwargs):
        assert isinstance(operand, BitVec)
        assert isinstance(size_dest, (int, long))
        assert size_dest >= operand.size
        super(BitVecSignExtend, self).__init__(size_dest, operand, *args, **kwargs)
        self.extend = size_dest - operand.size


class BitVecZeroExtend(BitVecOperation):
    def __init__(self, size_dest, operand, *args, **kwargs):
        assert isinstance(operand, BitVec)
        assert isinstance(size_dest, (int, long))
        assert size_dest >= operand.size
        super(BitVecZeroExtend, self).__init__(size_dest, operand, *args, **kwargs)
        self.extend = size_dest - operand.size


class BitVecExtract(BitVecOperation):
    def __init__(self, operand, offset, size, *args, **kwargs):
        assert isinstance(offset, (int, long))
        assert isinstance(size, (int, long))
        assert offset >= 0 and offset + size <= operand.size
        super(BitVecExtract, self).__init__(size, operand, *args, **kwargs)
        self.begining = offset
        self.end = offset + size - 1


class BitVecConcat(BitVecOperation):
    def __init__(self, size_dest, *operands, **kwargs):
        assert isinstance(size_dest, (int, long))
        assert all(map(lambda x: isinstance(x, BitVec), operands))
        assert size_dest == sum(map(lambda x: x.size, operands))
        super(BitVecConcat, self).__init__(size_dest, *operands, **kwargs)


class BitVecITE(BitVecOperation):
    def __init__(self, size, condition, true_value, false_value, *args, **kwargs):
        assert isinstance(true_value, BitVec)
        assert isinstance(false_value, BitVec)
        assert true_value.size == size
        assert false_value.size == size
        super(BitVecITE, self).__init__(size, condition, true_value, false_value, *args, **kwargs)<|MERGE_RESOLUTION|>--- conflicted
+++ resolved
@@ -1,9 +1,6 @@
 from functools import reduce
 import numbers
-<<<<<<< HEAD
 import uuid
-=======
->>>>>>> e0f5bce7
 
 
 class Expression(object):
@@ -562,7 +559,6 @@
         self._value_bits = value_bits
         super(Array, self).__init__(*operands, **kwargs)
         assert type(self) is not Array, 'Abstract class'
-<<<<<<< HEAD
 
     def _get_size(self, index):
         start, stop = self._fix_index(index)
@@ -589,11 +585,6 @@
     def cast(self, possible_array):
         if isinstance(possible_array, bytearray):
             # FIXME Ths should be related to a constrainSet
-=======
-
-    def cast(self, possible_array):
-        if isinstance(possible_array, bytearray):
->>>>>>> e0f5bce7
             arr = ArrayVariable(self.index_bits, len(possible_array), 8)
             for pos, byte in enumerate(possible_array):
                 arr = arr.store(pos, byte)
@@ -716,12 +707,8 @@
                 raise ValueError('Array sizes do not match for concatenation')
 
         from manticore.core.smtlib.visitors import simplify
-<<<<<<< HEAD
         #FIXME This should be related to a constrainSet
         new_arr = ArrayProxy(ArrayVariable(self.index_bits, self.index_max + len(other), self.value_bits, 'concatenation{}'.format(uuid.uuid1())))
-=======
-        new_arr = ArrayProxy(ArrayVariable(self.index_bits, self.index_max + len(other), self.value_bits, 'concatenation'))
->>>>>>> e0f5bce7
         for index in range(self.index_max):
             new_arr[index] = simplify(self[index])
         for index in range(len(other)):
@@ -736,12 +723,8 @@
                 raise ValueError('Array sizes do not match for concatenation')
 
         from manticore.core.smtlib.visitors import simplify
-<<<<<<< HEAD
         #FIXME This should be related to a constrainSet
         new_arr = ArrayProxy(ArrayVariable(self.index_bits, self.index_max + len(other), self.value_bits, 'concatenation{}'.format(uuid.uuid1())))
-=======
-        new_arr = ArrayProxy(ArrayVariable(self.index_bits, self.index_max + len(other), self.value_bits, 'concatenation'))
->>>>>>> e0f5bce7
         for index in range(len(other)):
             new_arr[index] = simplify(other[index])
         for index in range(self.index_max):
@@ -907,7 +890,6 @@
         self._array = auxiliar
         return auxiliar
 
-
     def __getitem__(self, index):
         if isinstance(index, slice):
             start, stop = self._fix_index(index)
