--- conflicted
+++ resolved
@@ -1393,7 +1393,6 @@
             self._store(offset + i, Operators.ORD(c))
 
     def _load(self, offset, size=1):
-<<<<<<< HEAD
         if size == 1:
             value = self.memory[offset]
         else:
@@ -1405,12 +1404,6 @@
         except Exception:
             pass
 
-=======
-        value = self.memory.read_BE(offset, size)
-        value = simplify(value)
-        if isinstance(value, Constant) and not value.taint:
-            value = value.value
->>>>>>> 4495b6f0
         self._publish("did_evm_read_memory", offset, value, size)
         return value
 
