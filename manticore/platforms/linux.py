--- conflicted
+++ resolved
@@ -2140,21 +2140,6 @@
         return len(data)
 
     def sys_recvfrom(self, sockfd, buf, count, flags, src_addr, addrlen):
-<<<<<<< HEAD
-        try:
-            sock = self.files[sockfd]
-        except IndexError:
-            return -errno.EINVAL
-
-        if not isinstance(sock, Socket):
-            return -errno.ENOTSOCK
-
-        data = sock.read(count)
-        self.current.write_bytes(buf, data)
-        self.syscall_trace.append(("_recvfrom", sockfd, data))
-
-        return len(data)
-=======
         if src_addr != 0:
             logger.warning("sys_recvfrom: Unimplemented non-NULL src_addr")
 
@@ -2163,7 +2148,6 @@
 
         # TODO Unimplemented src_addr and addrlen, so act like sys_recv
         return self.sys_recv(sockfd, buf, count, flags, trace_str="_recvfrom")
->>>>>>> 41adc25a
 
     def sys_send(self, sockfd, buf, count, flags):
         try:
@@ -2989,7 +2973,6 @@
 
         return super().sys_write(fd, buf, count)
 
-<<<<<<< HEAD
     def sys_send(self, sockfd, buf, count, flags):
         if issymbolic(sockfd):
             logger.debug("Ask to send to a symbolic socket descriptor!!")
@@ -3076,10 +3059,7 @@
             return nbytes
         return 0
 
-    def sys_recv(self, sockfd, buf, count, flags):
-=======
     def sys_recv(self, sockfd, buf, count, flags, trace_str="_recv"):
->>>>>>> 41adc25a
         if issymbolic(sockfd):
             logger.debug("Ask to read from a symbolic file descriptor!!")
             raise ConcretizeArgument(self, 0)
@@ -3125,11 +3105,8 @@
             logger.debug("Submitted a symbolic address length")
             raise ConcretizeArgument(self, 5)
 
-<<<<<<< HEAD
         self._recv_symbolic_sock(sockfd, count)
 
-=======
->>>>>>> 41adc25a
         return super().sys_recvfrom(sockfd, buf, count, flags, src_addr, addrlen)
 
     def sys_accept(self, sockfd, addr, addrlen):
