--- conflicted
+++ resolved
@@ -117,19 +117,12 @@
         m.finalize()
     """
 
-<<<<<<< HEAD
+    _published_events = {"solve"}
+
     def make_symbolic_buffer(self, size, name=None, avoid_collisions=False, default=None):
-        """Creates a symbolic buffer of size bytes to be used in transactions.
-        You can operate on it normally and add constraints to manticore.constraints
-        via manticore.constrain(constraint_expression)
-=======
-    _published_events = {"solve"}
-
-    def make_symbolic_buffer(self, size, name=None, avoid_collisions=False):
         """ Creates a symbolic buffer of size bytes to be used in transactions.
             You can operate on it normally and add constraints to manticore.constraints
             via manticore.constrain(constraint_expression)
->>>>>>> 2152023f
 
         Example use::
 
@@ -608,25 +601,9 @@
 
                     for state in self.ready_states:
                         world = state.platform
-<<<<<<< HEAD
                         if not state.can_be_true(
                             Operators.UGE(world.get_balance(owner.address), balance)
                         ):
-                            # if not SelectedSolver.instance().can_be_true(
-                            #    self.constraints,
-                            #    Operators.UGE(world.get_balance(owner.address), balance),
-                            # ):
-=======
-
-                        expr = Operators.UGE(world.get_balance(owner.address), balance)
-                        self._publish("will_solve", None, self.constraints, expr, "can_be_true")
-                        sufficient = SelectedSolver.instance().can_be_true(self.constraints, expr,)
-                        self._publish(
-                            "did_solve", None, self.constraints, expr, "can_be_true", sufficient
-                        )
-
-                        if not sufficient:
->>>>>>> 2152023f
                             raise EthereumError(
                                 f"Can't create solidity contract with balance ({balance}) "
                                 f"because the owner account ({owner}) has insufficient balance."
